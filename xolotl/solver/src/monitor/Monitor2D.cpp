// Includes
#include <petscsys.h>
#include <petscts.h>

#include <fstream>
#include <iomanip>
#include <iostream>
#include <memory>
#include <sstream>
#include <vector>

#include <xolotl/core/Constants.h>
#include <xolotl/core/network/IPSIReactionNetwork.h>
#include <xolotl/core/network/NEReactionNetwork.h>
#include <xolotl/io/XFile.h>
#include <xolotl/perf/PerfHandlerRegistry.h>
#include <xolotl/perf/ScopedTimer.h>
#include <xolotl/solver/PetscSolver.h>
#include <xolotl/solver/monitor/Monitor.h>
#include <xolotl/util/MPIUtils.h>
#include <xolotl/util/MathUtils.h>
#include <xolotl/util/RandomNumberGenerator.h>
#include <xolotl/viz/IPlot.h>
#include <xolotl/viz/LabelProvider.h>
#include <xolotl/viz/PlotType.h>
#include <xolotl/viz/VizHandlerRegistry.h>
#include <xolotl/viz/dataprovider/CvsXDataProvider.h>
#include <xolotl/viz/dataprovider/CvsXYDataProvider.h>

namespace xolotl
{
namespace solver
{
namespace monitor
{
// Declaration of the functions defined in Monitor.cpp
extern PetscErrorCode
checkTimeStep(TS ts);
extern PetscErrorCode
monitorTime(TS ts, PetscInt timestep, PetscReal time, Vec solution, void* ictx);
extern PetscErrorCode
computeFluence(
	TS ts, PetscInt timestep, PetscReal time, Vec solution, void* ictx);
extern PetscErrorCode
monitorPerf(TS ts, PetscInt timestep, PetscReal time, Vec solution, void* ictx);

// Declaration of the variables defined in Monitor.cpp
extern std::shared_ptr<viz::IPlot> perfPlot;
extern double timeStepThreshold;

//! How often HDF5 file is written
PetscReal hdf5Stride2D = 0.0;
//! Previous time for HDF5
PetscInt hdf5Previous2D = 0;
//! HDF5 output file name
std::string hdf5OutputName2D = "xolotlStop.h5";
//! The pointer to the 2D plot used in MonitorSurface.
std::shared_ptr<viz::IPlot> surfacePlot2D;
//! The variable to store the interstitial flux at the previous time step.
std::vector<double> previousIFlux2D;
//! The variable to store the total number of interstitials going through the
//! surface.
std::vector<double> nInterstitial2D;
//! The variable to store the helium flux at the previous time step.
std::vector<double> previousHeFlux2D;
//! The variable to store the total number of helium going through the bottom.
std::vector<double> nHelium2D;
//! The variable to store the deuterium flux at the previous time step.
std::vector<double> previousDFlux2D;
//! The variable to store the total number of deuterium going through the
//! bottom.
std::vector<double> nDeuterium2D;
//! The variable to store the tritium flux at the previous time step.
std::vector<double> previousTFlux2D;
//! The variable to store the total number of tritium going through the bottom.
std::vector<double> nTritium2D;
//! The variable to store the sputtering yield at the surface.
double sputteringYield2D = 0.0;
// The vector of depths at which bursting happens
std::vector<std::pair<PetscInt, PetscInt>> depthPositions2D;
// The vector of ids for diffusing interstitial clusters
std::vector<IdType> iClusterIds2D;
// The id of the largest cluster
int largestClusterId2D = -1;
// The concentration threshold for the largest cluster
double largestThreshold2D = 1.0e-12;
// Tracks the previous TS number
PetscInt previousTSNumber2D = -1;

// Timers
std::shared_ptr<perf::ITimer> gbTimer;

#undef __FUNCT__
#define __FUNCT__ Actual__FUNCT__("xolotlSolver", "monitorLargest2D")
/**
 * This is a monitoring method that looks at the largest cluster concentration
 */
PetscErrorCode
monitorLargest2D(TS ts, PetscInt timestep, PetscReal time, Vec solution, void*)
{
	// Initial declaration
	PetscErrorCode ierr;
	double ***solutionArray, *gridPointSolution;
	PetscInt xs, xm, ys, ym;

	PetscFunctionBeginUser;

	// Get the da from ts
	DM da;
	ierr = TSGetDM(ts, &da);
	CHKERRQ(ierr);

	// Get the solutionArray
	ierr = DMDAVecGetArrayDOF(da, solution, &solutionArray);
	CHKERRQ(ierr);

	// Get the corners of the grid
	ierr = DMDAGetCorners(da, &xs, &ys, NULL, &xm, &ym, NULL);
	CHKERRQ(ierr);

	// Loop on the local grid
	for (auto j = ys; j < ys + ym; j++)
		for (auto i = xs; i < xs + xm; i++) {
			// Get the pointer to the beginning of the solution data for this
			// grid point
			gridPointSolution = solutionArray[j][i];
			// Check the concentration
			if (gridPointSolution[largestClusterId2D] > largestThreshold2D) {
				ierr = TSSetConvergedReason(ts, TS_CONVERGED_USER);
				CHKERRQ(ierr);
				// Send an error
				throw std::runtime_error(
					"\nxolotlSolver::Monitor2D: The largest "
					"cluster concentration is too high!!");
			}
		}

	// Restore the solutionArray
	ierr = DMDAVecRestoreArrayDOF(da, solution, &solutionArray);
	CHKERRQ(ierr);

	PetscFunctionReturn(0);
}

#undef __FUNCT__
#define __FUNCT__ Actual__FUNCT__("xolotlSolver", "startStop2D")
/**
 * This is a monitoring method that will update an hdf5 file every given time.
 */
PetscErrorCode
startStop2D(TS ts, PetscInt timestep, PetscReal time, Vec solution, void*)
{
	// Initial declaration
	PetscErrorCode ierr;
	const double ***solutionArray, *gridPointSolution;
	PetscInt xs, xm, Mx, ys, ym, My;

	PetscFunctionBeginUser;

	// Get the solver handler
	auto& solverHandler = PetscSolver::getSolverHandler();

	// Compute the dt
	double previousTime = solverHandler.getPreviousTime();
	double dt = time - previousTime;

	// Don't do anything if it is not on the stride
	if (((PetscInt)((time + dt / 10.0) / hdf5Stride2D) <= hdf5Previous2D) &&
		timestep > 0)
		PetscFunctionReturn(0);

	// Update the previous time
	if ((PetscInt)((time + dt / 10.0) / hdf5Stride2D) > hdf5Previous2D)
		hdf5Previous2D++;

	// Gets the process ID (important when it is running in parallel)
	auto xolotlComm = util::getMPIComm();
	int procId;
	MPI_Comm_rank(xolotlComm, &procId);

	// Get the da from ts
	DM da;
	ierr = TSGetDM(ts, &da);
	CHKERRQ(ierr);

	// Get the solutionArray
	ierr = DMDAVecGetArrayDOFRead(da, solution, &solutionArray);
	CHKERRQ(ierr);

	// Get the corners of the grid
	ierr = DMDAGetCorners(da, &xs, &ys, NULL, &xm, &ym, NULL);
	CHKERRQ(ierr);
	// Get the size of the total grid
	ierr = DMDAGetInfo(da, PETSC_IGNORE, &Mx, &My, PETSC_IGNORE, PETSC_IGNORE,
		PETSC_IGNORE, PETSC_IGNORE, PETSC_IGNORE, PETSC_IGNORE, PETSC_IGNORE,
		PETSC_IGNORE, PETSC_IGNORE, PETSC_IGNORE);
	CHKERRQ(ierr);

	// Get the network and dof
	auto& network = solverHandler.getNetwork();
	const auto dof = network.getDOF();

	// Create an array for the concentration
	double concArray[dof + 1][2];

	// Get the vector of positions of the surface
	std::vector<int> surfaceIndices;
	for (auto i = 0; i < My; i++) {
		surfaceIndices.push_back(solverHandler.getSurfacePosition(i));
	}

	// Open the existing checkpoint file.
	io::XFile checkpointFile(
		hdf5OutputName2D, xolotlComm, io::XFile::AccessMode::OpenReadWrite);

	// Get the current time step
	double currentTimeStep;
	ierr = TSGetTimeStep(ts, &currentTimeStep);
	CHKERRQ(ierr);

	// Add a concentration sub group
	auto concGroup = checkpointFile.getGroup<io::XFile::ConcentrationGroup>();
	assert(concGroup);
	auto tsGroup = concGroup->addTimestepGroup(
		timestep, time, previousTime, currentTimeStep);

	if (solverHandler.moveSurface()) {
		// Write the surface positions and the associated interstitial
		// quantities in the concentration sub group
		tsGroup->writeSurface2D(
			surfaceIndices, nInterstitial2D, previousIFlux2D);
	}

	// Write the bottom impurity information if the bottom is a free surface
	if (solverHandler.getRightOffset() == 1)
		tsGroup->writeBottom2D(nHelium2D, previousHeFlux2D, nDeuterium2D,
			previousDFlux2D, nTritium2D, previousTFlux2D);

	// Loop on the full grid
	for (auto j = 0; j < My; j++) {
		for (auto i = 0; i < Mx; i++) {
			// Wait for all the processes
			MPI_Barrier(xolotlComm);

			// Size of the concentration that will be stored
			int concSize = -1;
			// To save which proc has the information
			int concId = 0;
			// To know which process should write
			bool write = false;

			// If it is the locally owned part of the grid
			if (i >= xs && i < xs + xm && j >= ys && j < ys + ym) {
				write = true;
				// Get the pointer to the beginning of the solution data for
				// this grid point
				gridPointSolution = solutionArray[j][i];

				// Loop on the concentrations
				for (auto l = 0; l < dof + 1; l++) {
					if (std::fabs(gridPointSolution[l]) > 1.0e-16) {
						// Increase concSize
						concSize++;
						// Fill the concArray
						concArray[concSize][0] = (double)l;
						concArray[concSize][1] = gridPointSolution[l];
					}
				}

				// Increase concSize one last time
				concSize++;

				// Save the procId
				concId = procId;
			}

			// Get which processor will send the information
			int concProc = 0;
			MPI_Allreduce(&concId, &concProc, 1, MPI_INT, MPI_SUM, xolotlComm);

			// Broadcast the size
			MPI_Bcast(&concSize, 1, MPI_INT, concProc, xolotlComm);

			// Skip the grid point if the size is 0
			if (concSize == 0)
				continue;

			// All processes create the dataset and fill it
			tsGroup->writeConcentrationDataset(
				concSize, concArray, write, i, j);
		}
	}

	// Restore the solutionArray
	ierr = DMDAVecRestoreArrayDOFRead(da, solution, &solutionArray);
	CHKERRQ(ierr);

	PetscFunctionReturn(0);
}

#undef __FUNCT__
#define __FUNCT__ Actual__FUNCT__("xolotlSolver", "computeHeliumRetention2D")
/**
 * This is a monitoring method that will compute the helium retention
 */
PetscErrorCode
computeHeliumRetention2D(TS ts, PetscInt, PetscReal time, Vec solution, void*)
{
	// Initial declarations
	PetscErrorCode ierr;
	PetscInt xs, xm, ys, ym, Mx, My;

	PetscFunctionBeginUser;

	// Get the solver handler
	auto& solverHandler = PetscSolver::getSolverHandler();

	// Get the flux handler.
	auto fluxHandler = solverHandler.getFluxHandler();
	// Get the diffusion handler
	auto diffusionHandler = solverHandler.getDiffusionHandler();

	// Get the da from ts
	DM da;
	ierr = TSGetDM(ts, &da);
	CHKERRQ(ierr);

	// Get the corners of the grid
	ierr = DMDAGetCorners(da, &xs, &ys, NULL, &xm, &ym, NULL);
	CHKERRQ(ierr);
	// Get the size of the total grid
	ierr = DMDAGetInfo(da, PETSC_IGNORE, &Mx, &My, PETSC_IGNORE, PETSC_IGNORE,
		PETSC_IGNORE, PETSC_IGNORE, PETSC_IGNORE, PETSC_IGNORE, PETSC_IGNORE,
		PETSC_IGNORE, PETSC_IGNORE, PETSC_IGNORE);
	CHKERRQ(ierr);

	// Get the physical grid in the x direction
	auto grid = solverHandler.getXGrid();

	// Setup step size variables
	double hy = solverHandler.getStepSizeY();

	// Get the network
	using NetworkType = core::network::IPSIReactionNetwork;
	auto& network = dynamic_cast<NetworkType&>(solverHandler.getNetwork());
	const auto dof = network.getDOF();

	// Get the array of concentration
	double ***solutionArray, *gridPointSolution;
	ierr = DMDAVecGetArrayDOFRead(da, solution, &solutionArray);
	CHKERRQ(ierr);

	// Store the concentration over the grid
	auto numSpecies = network.getSpeciesListSize();
	auto myConcData = std::vector<double>(numSpecies, 0.0);

	// Loop on the grid
	for (auto yj = ys; yj < ys + ym; yj++) {
		// Get the surface position
		auto surfacePos = solverHandler.getSurfacePosition(yj);

		for (auto xi = xs; xi < xs + xm; xi++) {
			// Boundary conditions
			if (xi < surfacePos + solverHandler.getLeftOffset() ||
				xi >= Mx - solverHandler.getRightOffset())
				continue;

			// Get the pointer to the beginning of the solution data for this
			// grid point
			gridPointSolution = solutionArray[yj][xi];

			double hx = grid[xi + 1] - grid[xi];

			using HostUnmanaged = Kokkos::View<double*, Kokkos::HostSpace,
				Kokkos::MemoryUnmanaged>;
			auto hConcs = HostUnmanaged(gridPointSolution, dof);
			auto dConcs = Kokkos::View<double*>("Concentrations", dof);
			deep_copy(dConcs, hConcs);

			// Get the total concentrations at this grid point
			for (auto id = core::network::SpeciesId(numSpecies); id; ++id) {
				myConcData[id()] +=
					network.getTotalAtomConcentration(dConcs, id, 1) * hx * hy;
			}
		}
	}

	// Get the current process ID
	auto xolotlComm = util::getMPIComm();
	int procId;
	MPI_Comm_rank(xolotlComm, &procId);

	// Sum all the concentrations through MPI reduce
	auto totalConcData = std::vector<double>(numSpecies, 0.0);

	MPI_Reduce(myConcData.data(), totalConcData.data(), myConcData.size(),
		MPI_DOUBLE, MPI_SUM, 0, xolotlComm);

	// Get the total size of the grid
	ierr = DMDAGetInfo(da, PETSC_IGNORE, &Mx, &My, PETSC_IGNORE, PETSC_IGNORE,
		PETSC_IGNORE, PETSC_IGNORE, PETSC_IGNORE, PETSC_IGNORE, PETSC_IGNORE,
		PETSC_IGNORE, PETSC_IGNORE, PETSC_IGNORE);
	CHKERRQ(ierr);

	// Look at the fluxes going in the bulk if the bottom is a free surface
	if (solverHandler.getRightOffset() == 1) {
		// Set the bottom surface position
		auto xi = Mx - 2;

		// Get the vector of diffusing clusters
		auto diffusingIds = diffusionHandler->getDiffusingIds();

		// Loop on every Y position
		for (auto j = 0; j < My; j++) {
			// Value to know on which processor is the bottom
			int bottomProc = 0;

			// Check we are on the right proc
			if (xi >= xs && xi < xs + xm && j >= ys && j < ys + ym) {
				// Get the delta time from the previous timestep to this
				// timestep
				double dt = time - solverHandler.getPreviousTime();
				// Compute the total number of impurities that went in the bulk
				nHelium2D[j] += previousHeFlux2D[j] * dt;
				nDeuterium2D[j] += previousDFlux2D[j] * dt;
				nTritium2D[j] += previousTFlux2D[j] * dt;
				auto myFluxData = std::vector<double>(numSpecies, 0.0);

				// Get the pointer to the beginning of the solution data for
				// this grid point
				gridPointSolution = solutionArray[j][xi];

				// Factor for finite difference
				double hxLeft = 0.0, hxRight = 0.0;
				if (xi >= 1 && xi < Mx) {
					hxLeft = (grid[xi + 1] - grid[xi - 1]) / 2.0;
					hxRight = (grid[xi + 2] - grid[xi]) / 2.0;
				}
				else if (xi < 1) {
					hxLeft = grid[xi + 1] - grid[xi];
					hxRight = (grid[xi + 2] - grid[xi]) / 2.0;
				}
				else {
					hxLeft = (grid[xi + 1] - grid[xi - 1]) / 2.0;
					hxRight = grid[xi + 1] - grid[xi];
				}
				double factor = 2.0 * hy / (hxLeft + hxRight);

				network.updateOutgoingDiffFluxes(gridPointSolution, factor,
					diffusingIds, myFluxData, xi - xs);
				previousHeFlux2D[j] += myFluxData[0];
				previousDFlux2D[j] += myFluxData[1];
				previousTFlux2D[j] += myFluxData[2];

				// Set the bottom processor
				bottomProc = procId;
			}

			// Get which processor will send the information
			int bottomId = 0;
			MPI_Allreduce(
				&bottomProc, &bottomId, 1, MPI_INT, MPI_SUM, xolotlComm);

			// Send the information about impurities
			// to the other processes
			std::array<double, 6> countFluxData{nHelium2D[j],
				previousHeFlux2D[j], nDeuterium2D[j], previousDFlux2D[j],
				nTritium2D[j], previousTFlux2D[j]};
			MPI_Bcast(countFluxData.data(), countFluxData.size(), MPI_DOUBLE,
				bottomId, xolotlComm);

			// Extract inpurity data from broadcast buffer.
			nHelium2D[j] = countFluxData[0];
			previousHeFlux2D[j] = countFluxData[1];
			nDeuterium2D[j] = countFluxData[2];
			previousDFlux2D[j] = countFluxData[3];
			nTritium2D[j] = countFluxData[4];
			previousTFlux2D[j] = countFluxData[5];
		}
	}

	// Master process
	if (procId == 0) {
		// Compute the total surface irradiated by the helium flux
		double surface = (double)My * hy;

		// Rescale the concentration
		for (auto i = 0; i < numSpecies; ++i) {
			totalConcData[i] /= surface;
		}
		double totalHeBulk = 0.0, totalDBulk = 0.0, totalTBulk = 0.0;
		// Look if the bottom is a free surface
		if (solverHandler.getRightOffset() == 1) {
			for (auto i = 0; i < My; i++) {
				totalHeBulk += nHelium2D[i];
				totalDBulk += nDeuterium2D[i];
				totalTBulk += nTritium2D[i];
			}
			totalHeBulk = totalHeBulk / surface;
			totalDBulk = totalDBulk / surface;
			totalTBulk = totalTBulk / surface;
		}

		// Get the fluence
		double fluence = fluxHandler->getFluence();

		// Print the result
		std::cout << "\nTime: " << time << std::endl;
		for (auto id = core::network::SpeciesId(numSpecies); id; ++id) {
			std::cout << network.getSpeciesName(id)
					  << " content = " << totalConcData[id()] << '\n';
		}
		std::cout << "Fluence = " << fluence << "\n" << std::endl;

		// Uncomment to write the retention and the fluence in a file
		std::ofstream outputFile;
		outputFile.open("retentionOut.txt", std::ios::app);
		outputFile << fluence << " ";
		for (auto i = 0; i < numSpecies; ++i) {
			outputFile << totalConcData[i] << " ";
		}
		outputFile << totalHeBulk << " " << totalDBulk << " " << totalTBulk
				   << std::endl;
		outputFile.close();
	}

	// Restore the solutionArray
	ierr = DMDAVecRestoreArrayDOFRead(da, solution, &solutionArray);
	CHKERRQ(ierr);

	PetscFunctionReturn(0);
}

#undef __FUNCT__
#define __FUNCT__ Actual__FUNCT__("xolotlSolver", "computeXenonRetention2D")
/**
 * This is a monitoring method that will compute the xenon retention
 */
PetscErrorCode
computeXenonRetention2D(
	TS ts, PetscInt timestep, PetscReal time, Vec solution, void*)
{
	perf::ScopedTimer myTimer(gbTimer);

	// Initial declarations
	PetscErrorCode ierr;
	PetscInt xs, xm, ys, ym;

	PetscFunctionBeginUser;

	// Get the solver handler
	auto& solverHandler = PetscSolver::getSolverHandler();

	// Get the da from ts
	DM da;
	ierr = TSGetDM(ts, &da);
	CHKERRQ(ierr);

	// Get the corners of the grid
	ierr = DMDAGetCorners(da, &xs, &ys, NULL, &xm, &ym, NULL);
	CHKERRQ(ierr);

	// Get the total size of the grid
	PetscInt Mx, My;
	ierr = DMDAGetInfo(da, PETSC_IGNORE, &Mx, &My, PETSC_IGNORE, PETSC_IGNORE,
		PETSC_IGNORE, PETSC_IGNORE, PETSC_IGNORE, PETSC_IGNORE, PETSC_IGNORE,
		PETSC_IGNORE, PETSC_IGNORE, PETSC_IGNORE);
	CHKERRQ(ierr);

	// Get the physical grid
	auto grid = solverHandler.getXGrid();

	// Setup step size variables
	double hy = solverHandler.getStepSizeY();

	using NetworkType = core::network::NEReactionNetwork;
	using Spec = typename NetworkType::Species;
	using Composition = typename NetworkType::Composition;

	// Degrees of freedom is the total number of clusters in the network
	auto& network = dynamic_cast<NetworkType&>(solverHandler.getNetwork());
	const auto dof = network.getDOF();

	// Get the complete data array, including ghost cells
	Vec localSolution;
	ierr = DMGetLocalVector(da, &localSolution);
	CHKERRQ(ierr);
	ierr = DMGlobalToLocalBegin(da, solution, INSERT_VALUES, localSolution);
	CHKERRQ(ierr);
	ierr = DMGlobalToLocalEnd(da, solution, INSERT_VALUES, localSolution);
	CHKERRQ(ierr);
	// Get the array of concentration
	PetscReal ***solutionArray, *gridPointSolution;
	ierr = DMDAVecGetArrayDOFRead(da, localSolution, &solutionArray);
	CHKERRQ(ierr);

	// Store the concentration and other values over the grid
	double xeConcentration = 0.0, bubbleConcentration = 0.0, radii = 0.0,
		   partialBubbleConcentration = 0.0, partialRadii = 0.0;

	// Get the minimum size for the radius
	auto minSizes = solverHandler.getMinSizes();

	// Get Xe_1
	Composition xeComp = Composition::zero();
	xeComp[Spec::Xe] = 1;
	auto xeCluster = network.findCluster(xeComp, plsm::onHost);
	auto xeId = xeCluster.getId();

	// Loop on the grid
	for (auto yj = ys; yj < ys + ym; yj++)
		for (auto xi = xs; xi < xs + xm; xi++) {
			// Get the pointer to the beginning of the solution data for this
			// grid point
			gridPointSolution = solutionArray[yj][xi];

			using HostUnmanaged = Kokkos::View<double*, Kokkos::HostSpace,
				Kokkos::MemoryUnmanaged>;
			auto hConcs = HostUnmanaged(gridPointSolution, dof);
			auto dConcs = Kokkos::View<double*>("Concentrations", dof);
			deep_copy(dConcs, hConcs);

			double hx = grid[xi + 1] - grid[xi];

			// Get the concentrations
			xeConcentration +=
				network.getTotalAtomConcentration(dConcs, Spec::Xe, 1) * hx *
				hy;
			bubbleConcentration +=
				network.getTotalConcentration(dConcs, Spec::Xe, 1) * hx * hy;
			radii += network.getTotalRadiusConcentration(dConcs, Spec::Xe, 1) *
				hx * hy;
			partialBubbleConcentration +=
				network.getTotalConcentration(dConcs, Spec::Xe, minSizes[0]) *
				hx * hy;
			partialRadii += network.getTotalRadiusConcentration(
								dConcs, Spec::Xe, minSizes[0]) *
				hx * hy;

			// Set the volume fraction
			double volumeFrac =
				network.getTotalVolumeFraction(dConcs, Spec::Xe, minSizes[0]);
			solverHandler.setVolumeFraction(volumeFrac, xi - xs, yj - ys);
			// Set the monomer concentration
			solverHandler.setMonomerConc(
				gridPointSolution[xeCluster.getId()], xi - xs, yj - ys);
		}

	// Get the current process ID
	auto xolotlComm = util::getMPIComm();
	int procId;
	MPI_Comm_rank(xolotlComm, &procId);

	// Sum all the concentrations through MPI reduce
	std::array<double, 5> myConcData{xeConcentration, bubbleConcentration,
		radii, partialBubbleConcentration, partialRadii};
	std::array<double, 5> totalConcData{0.0, 0.0, 0.0, 0.0, 0.0};
	MPI_Reduce(myConcData.data(), totalConcData.data(), myConcData.size(),
		MPI_DOUBLE, MPI_SUM, 0, xolotlComm);

	// GB
	// Get the delta time from the previous timestep to this timestep
	double dt = time - solverHandler.getPreviousTime();
	// Sum and gather the previous flux
	double globalXeFlux = 0.0;
	// Get the vector from the solver handler
	auto gbVector = solverHandler.getGBVector();
	// Get the previous Xe flux vector
	auto& localNE = solverHandler.getLocalNE();
	// Loop on the GB
	for (auto const& pair : gbVector) {
		// Middle
		auto xi = std::get<0>(pair);
		auto yj = std::get<1>(pair);
		// Check we are on the right proc
		if (xi >= xs && xi < xs + xm && yj >= ys && yj < ys + ym) {
			double previousXeFlux = std::get<1>(localNE[xi - xs][yj - ys][0]);
			globalXeFlux += previousXeFlux * (grid[xi + 1] - grid[xi]) * hy;
			// Set the amount in the vector we keep
			solverHandler.setLocalXeRate(previousXeFlux * dt, xi - xs, yj - ys);
		}
	}
	double totalXeFlux = 0.0;
	MPI_Reduce(
		&globalXeFlux, &totalXeFlux, 1, MPI_DOUBLE, MPI_SUM, 0, xolotlComm);
	// Master process
	if (procId == 0) {
		// Get the previous value of Xe that went to the GB
		double nXenon = solverHandler.getNXeGB();
		// Compute the total number of Xe that went to the GB
		nXenon += totalXeFlux * dt;
		solverHandler.setNXeGB(nXenon);
	}

	// Get the number of species
	auto numSpecies = network.getSpeciesListSize();

	// Get the vector of diffusing clusters
	auto diffusionHandler = solverHandler.getDiffusionHandler();
	auto diffusingIds = diffusionHandler->getDiffusingIds();

	// Loop on the GB
	for (auto const& pair : gbVector) {
		// Local rate
		auto myRate = std::vector<double>(numSpecies, 0.0);
		// Define left and right with reference to the middle point
		// Middle
		auto xi = std::get<0>(pair);
		auto yj = std::get<1>(pair);

		// Factor for finite difference
		double hxLeft = 0.0, hxRight = 0.0;
		if (xi >= 1 && xi < Mx) {
			hxLeft = (grid[xi + 1] - grid[xi - 1]) / 2.0;
			hxRight = (grid[xi + 2] - grid[xi]) / 2.0;
		}
		else if (xi < 1) {
			hxLeft = grid[xi + 1] - grid[xi];
			hxRight = (grid[xi + 2] - grid[xi]) / 2.0;
		}
		else {
			hxLeft = (grid[xi + 1] - grid[xi - 1]) / 2.0;
			hxRight = grid[xi + 1] - grid[xi];
		}
		double factor = 2.0 / (hxLeft + hxRight);

		// Check we are on the right proc
		if (xi >= xs && xi < xs + xm && yj >= ys && yj < ys + ym) {
			// X segment
			// Left
			xi = std::get<0>(pair) - 1;
			// Get the pointer to the beginning of the solution data for this
			// grid point
			gridPointSolution = solutionArray[yj][xi];
			// Compute the flux coming from the left
			network.updateOutgoingDiffFluxes(gridPointSolution, factor / hxLeft,
				diffusingIds, myRate, xi + 1 - xs);

			// Right
			xi = std::get<0>(pair) + 1;
			gridPointSolution = solutionArray[yj][xi];
			// Compute the flux coming from the right
			network.updateOutgoingDiffFluxes(gridPointSolution,
				factor / hxRight, diffusingIds, myRate, xi + 1 - xs);

			// Y segment
			// Bottom
			xi = std::get<0>(pair);
			yj = std::get<1>(pair) - 1;
			gridPointSolution = solutionArray[yj][xi];
			// Compute the flux coming from the bottom
			network.updateOutgoingDiffFluxes(gridPointSolution, 1.0 / (hy * hy),
				diffusingIds, myRate, xi + 1 - xs);

			// Top
			yj = std::get<1>(pair) + 1;
			gridPointSolution = solutionArray[yj][xi];
			// Compute the flux coming from the top
			network.updateOutgoingDiffFluxes(gridPointSolution, 1.0 / (hy * hy),
				diffusingIds, myRate, xi + 1 - xs);

			// Middle
			xi = std::get<0>(pair);
			yj = std::get<1>(pair);
			solverHandler.setPreviousXeFlux(myRate[0], xi - xs, yj - ys);
		}
	}

	// Master process
	if (procId == 0) {
		// Compute the total surface irradiated
		double surface = (double)My * hy;
		// Get the number of Xe that went to the GB
		double nXenon = solverHandler.getNXeGB();

		totalConcData[0] = totalConcData[0] / surface;

		// Print the result
		std::cout << "\nTime: " << time << std::endl;
		std::cout << "Xenon concentration = " << totalConcData[0] << std::endl;
		std::cout << "Xenon GB = " << nXenon / surface << std::endl
				  << std::endl;

		// Make sure the average partial radius makes sense
		double averagePartialRadius = 0.0;
		if (totalConcData[3] > 1.e-16) {
			averagePartialRadius = totalConcData[4] / totalConcData[3];
		}

		// Uncomment to write the retention and the fluence in a file
		std::ofstream outputFile;
		outputFile.open("retentionOut.txt", std::ios::app);
		outputFile << time << " " << totalConcData[0] << " "
				   << totalConcData[2] / totalConcData[1] << " "
				   << averagePartialRadius << " " << nXenon / surface
				   << std::endl;
		outputFile.close();
	}

	// Restore the solutionArray
	ierr = DMDAVecRestoreArrayDOFRead(da, localSolution, &solutionArray);
	CHKERRQ(ierr);
	ierr = DMRestoreLocalVector(da, &localSolution);
	CHKERRQ(ierr);

	PetscFunctionReturn(0);
}

#undef __FUNCT__
#define __FUNCT__ Actual__FUNCT__("xolotlSolver", "monitorSurface2D")
/**
 * This is a monitoring method that will save 2D plots of the concentration of
 * a specific cluster at each grid point.
 */
PetscErrorCode
monitorSurface2D(TS ts, PetscInt timestep, PetscReal time, Vec solution, void*)
{
	// Initial declarations
	PetscErrorCode ierr;
	const double ***solutionArray, *gridPointSolution;
	PetscInt xs, xm, Mx, ys, ym, My;
	double x = 0.0, y = 0.0;

	PetscFunctionBeginUser;

	// Don't do anything if it is not on the stride
	if (timestep % 10 != 0)
		PetscFunctionReturn(0);

	// Gets the process ID
	auto xolotlComm = util::getMPIComm();
	int procId;
	MPI_Comm_rank(xolotlComm, &procId);

	// Get the da from ts
	DM da;
	ierr = TSGetDM(ts, &da);
	CHKERRQ(ierr);

	// Get the solutionArray
	ierr = DMDAVecGetArrayDOFRead(da, solution, &solutionArray);
	CHKERRQ(ierr);

	// Get the corners of the grid
	ierr = DMDAGetCorners(da, &xs, &ys, NULL, &xm, &ym, NULL);
	CHKERRQ(ierr);
	// Get the size of the total grid
	ierr = DMDAGetInfo(da, PETSC_IGNORE, &Mx, &My, PETSC_IGNORE, PETSC_IGNORE,
		PETSC_IGNORE, PETSC_IGNORE, PETSC_IGNORE, PETSC_IGNORE, PETSC_IGNORE,
		PETSC_IGNORE, PETSC_IGNORE, PETSC_IGNORE);
	CHKERRQ(ierr);

	// Get the solver handler
	auto& solverHandler = PetscSolver::getSolverHandler();

	// Get the physical grid in the x direction
	auto grid = solverHandler.getXGrid();

	// Setup step size variables
	double hy = solverHandler.getStepSizeY();

	// Choice of the cluster to be plotted
	IdType iCluster = 0;

	// Create a DataPoint vector to store the data to give to the data provider
	// for the visualization
	auto myPoints =
		std::make_shared<std::vector<viz::dataprovider::DataPoint>>();
	// Create a point here so that it is not created and deleted in the loop
	viz::dataprovider::DataPoint thePoint;

	// Loop on the full grid
	for (auto j = 0; j < My; j++) {
		for (auto i = 0; i < Mx; i++) {
			// If it is the locally owned part of the grid
			if (i >= xs && i < xs + xm && j >= ys && j < ys + ym) {
				// Get the pointer to the beginning of the solution data for
				// this grid point
				gridPointSolution = solutionArray[j][i];
				// Compute x and y
				x = (grid[i] + grid[i + 1]) / 2.0 - grid[1];
				y = (double)j * hy;

				// If it is procId 0 just store the value in the myPoints vector
				if (procId == 0) {
					// Modify the Point with the gridPointSolution[iCluster] as
					// the value and add it to myPoints
					thePoint.value = gridPointSolution[iCluster];
					thePoint.t = time;
					thePoint.x = x;
					thePoint.y = y;
					myPoints->push_back(thePoint);
				}
				// Else, the values must be sent to procId 0
				else {
					// Send the value of the local position to the master
					// process
					MPI_Send(&x, 1, MPI_DOUBLE, 0, 10, xolotlComm);
					// Send the value of the local position to the master
					// process
					MPI_Send(&y, 1, MPI_DOUBLE, 0, 11, xolotlComm);

					// Send the value of the concentration to the master process
					MPI_Send(&gridPointSolution[iCluster], 1, MPI_DOUBLE, 0, 12,
						xolotlComm);
				}
			}
			// Else if it is NOT the locally owned part of the grid but still
			// procId == 0, it should receive the values for the point and add
			// them to myPoint
			else if (procId == 0) {
				// Get the position
				MPI_Recv(&x, 1, MPI_DOUBLE, MPI_ANY_SOURCE, 10, xolotlComm,
					MPI_STATUS_IGNORE);
				MPI_Recv(&y, 1, MPI_DOUBLE, MPI_ANY_SOURCE, 11, xolotlComm,
					MPI_STATUS_IGNORE);

				// and the concentration
				double conc = 0.0;
				MPI_Recv(&conc, 1, MPI_DOUBLE, MPI_ANY_SOURCE, 12, xolotlComm,
					MPI_STATUS_IGNORE);

				// Modify the Point with the received values and add it to
				// myPoints
				thePoint.value = conc;
				thePoint.t = time;
				thePoint.x = x;
				thePoint.y = y;
				myPoints->push_back(thePoint);
			}

			// Wait for everybody at each grid point
			MPI_Barrier(xolotlComm);
		}
	}

	// Plot everything from procId == 0
	if (procId == 0) {
		// Get the data provider and give it the points
		surfacePlot2D->getDataProvider()->setDataPoints(myPoints);

		// Change the title of the plot and the name of the data
		std::stringstream title;
		// TODO: get the name or comp of the cluster
		title << "First Cluster";
		surfacePlot2D->getDataProvider()->setDataName(title.str());
		title << " concentration";
		surfacePlot2D->plotLabelProvider->titleLabel = title.str();
		// Give the time to the label provider
		std::stringstream timeLabel;
		timeLabel << "time: " << std::setprecision(4) << time << "s";
		surfacePlot2D->plotLabelProvider->timeLabel = timeLabel.str();
		// Get the current time step
		PetscReal currentTimeStep;
		ierr = TSGetTimeStep(ts, &currentTimeStep);
		CHKERRQ(ierr);
		// Give the timestep to the label provider
		std::stringstream timeStepLabel;
		timeStepLabel << "dt: " << std::setprecision(4) << currentTimeStep
					  << "s";
		surfacePlot2D->plotLabelProvider->timeStepLabel = timeStepLabel.str();

		// Render and save in file
		std::stringstream fileName;
		fileName << "surface_TS" << timestep << ".png";
		surfacePlot2D->write(fileName.str());
	}

	// Restore the solutionArray
	ierr = DMDAVecRestoreArrayDOFRead(da, solution, &solutionArray);
	CHKERRQ(ierr);

	PetscFunctionReturn(0);
}

#undef __FUNCT__
#define __FUNCT__ Actual__FUNCT__("xolotlSolver", "eventFunction2D")
/**
 * This is a method that checks if the surface should move or bursting happen
 */
PetscErrorCode
eventFunction2D(TS ts, PetscReal time, Vec solution, PetscScalar* fvalue, void*)
{
	// Initial declaration
	PetscErrorCode ierr;
	double ***solutionArray, *gridPointSolution;
	PetscInt xs, xm, xi, Mx, ys, ym, yj, My;
	fvalue[0] = 1.0, fvalue[1] = 1.0;
	depthPositions2D.clear();

	PetscFunctionBeginUser;

	PetscInt TSNumber = -1;
	ierr = TSGetStepNumber(ts, &TSNumber);

	// Skip if it is the same TS as before
	if (TSNumber == previousTSNumber2D)
		PetscFunctionReturn(0);

	// Set the previous TS number
	previousTSNumber2D = TSNumber;

	// Gets the process ID
	auto xolotlComm = util::getMPIComm();
	int procId;
	MPI_Comm_rank(xolotlComm, &procId);

	// Get the da from ts
	DM da;
	ierr = TSGetDM(ts, &da);
	CHKERRQ(ierr);

	// Get the solutionArray
	ierr = DMDAVecGetArrayDOFRead(da, solution, &solutionArray);
	CHKERRQ(ierr);

	// Get the corners of the grid
	ierr = DMDAGetCorners(da, &xs, &ys, NULL, &xm, &ym, NULL);
	CHKERRQ(ierr);

	// Get the size of the total grid
	ierr = DMDAGetInfo(da, PETSC_IGNORE, &Mx, &My, PETSC_IGNORE, PETSC_IGNORE,
		PETSC_IGNORE, PETSC_IGNORE, PETSC_IGNORE, PETSC_IGNORE, PETSC_IGNORE,
		PETSC_IGNORE, PETSC_IGNORE, PETSC_IGNORE);
	CHKERRQ(ierr);

	// Get the solver handler
	auto& solverHandler = PetscSolver::getSolverHandler();

	// Get the network
	using NetworkType = core::network::IPSIReactionNetwork;
	auto& network = dynamic_cast<NetworkType&>(solverHandler.getNetwork());
	// Get the number of species
	auto numSpecies = network.getSpeciesListSize();
	auto specIdI = network.getInterstitialSpeciesId();

	// Get the physical grid
	auto grid = solverHandler.getXGrid();
	// Get the step size in Y
	double hy = solverHandler.getStepSizeY();

	// Get the flux handler to know the flux amplitude.
	auto fluxHandler = solverHandler.getFluxHandler();
	double heliumFluxAmplitude = fluxHandler->getFluxAmplitude();

	// Get the delta time from the previous timestep to this timestep
	double dt = time - solverHandler.getPreviousTime();

	// Work of the moving surface first
	if (solverHandler.moveSurface()) {
		// Write the initial surface positions
		if (procId == 0 && util::equal(time, 0.0)) {
			std::ofstream outputFile;
			outputFile.open("surface.txt", std::ios::app);
			outputFile << time << " ";

			// Loop on the possible yj
			for (yj = 0; yj < My; yj++) {
				// Get the position of the surface at yj
				auto surfacePos = solverHandler.getSurfacePosition(yj);
				outputFile << grid[surfacePos + 1] - grid[1] << " ";
			}
			outputFile << std::endl;
			outputFile.close();
		}

		// Get the initial vacancy concentration
		double initialVConc = solverHandler.getInitialVConc();

		// Loop on the possible yj
		for (yj = 0; yj < My; yj++) {
			// Compute the total density of intersitials that escaped from the
			// surface since last timestep using the stored flux
			nInterstitial2D[yj] += previousIFlux2D[yj] * dt;

			// Remove the sputtering yield since last timestep
			nInterstitial2D[yj] -=
				sputteringYield2D * heliumFluxAmplitude * dt * hy;

			// Get the position of the surface at yj
			const auto surfacePos = solverHandler.getSurfacePosition(yj);
			xi = surfacePos + solverHandler.getLeftOffset();
			double hxLeft = 0.0, hxRight = 0.0;
			if (xi >= 1 && xi < Mx) {
				hxLeft = (grid[xi + 1] - grid[xi - 1]) / 2.0;
				hxRight = (grid[xi + 2] - grid[xi]) / 2.0;
			}
			else if (xi < 1) {
				hxLeft = grid[xi + 1] - grid[xi];
				hxRight = (grid[xi + 2] - grid[xi]) / 2.0;
			}
			else {
				hxLeft = (grid[xi + 1] - grid[xi - 1]) / 2.0;
				hxRight = grid[xi + 1] - grid[xi];
			}

			// Initialize the value for the flux
			auto myFlux = std::vector<double>(numSpecies, 0.0);

			// if xi is on this process
			if (xi >= xs && xi < xs + xm && yj >= ys && yj < ys + ym) {
				// Get the concentrations at xi = surfacePos + 1
				gridPointSolution = solutionArray[yj][xi];

				// Factor for finite difference
				double factor = hy * 2.0 / (hxLeft + hxRight);

				network.updateOutgoingDiffFluxes(
					gridPointSolution, factor, iClusterIds2D, myFlux, xi - xs);
			}

			// Check if the surface on the left and/or right sides are higher
			// than at this grid point
			PetscInt yLeft = yj - 1, yRight = yj + 1;
			if (yLeft < 0)
				yLeft = My - 1; // Periodicity
			if (yRight == My)
				yRight = 0; // Periodicity
			// We want the position just at the surface now
			xi = surfacePos;
			// Do the left side first
			auto leftSurf = solverHandler.getSurfacePosition(yLeft);
			if (leftSurf < surfacePos) {
				// Loop on every grid point above
				for (auto currentX = xi; currentX >= xi; --currentX) {
					// If this is the locally owned part of the grid
					if (currentX >= xs && currentX < xs + xm && yLeft >= ys &&
						yLeft < ys + ym) {
						// Get the concentrations at xi = surfacePos
						gridPointSolution = solutionArray[yLeft][currentX];
						double hX = 0.0;
						if (currentX - 1 < 0) {
							hX = grid[currentX + 1] - grid[currentX];
						}
						else {
							hX =
								(grid[currentX + 1] - grid[currentX - 1]) / 2.0;
						}

						network.updateOutgoingDiffFluxes(gridPointSolution,
							hX / hy, iClusterIds2D, myFlux, currentX - xs);
					}
				}
			}
			// Now do the right side
			auto rightSurf = solverHandler.getSurfacePosition(yRight);
			if (rightSurf < surfacePos) {
				// Loop on every grid point above
				for (auto currentX = xi; currentX >= xi; --currentX) {
					// If this is the locally owned part of the grid
					if (currentX >= xs && currentX < xs + xm && yRight >= ys &&
						yRight < ys + ym) {
						// Get the concentrations at xi = surfacePos
						gridPointSolution = solutionArray[yRight][currentX];
						double hX = 0.0;
						if (currentX - 1 < 0) {
							hX = grid[currentX + 1] - grid[currentX];
						}
						else {
							hX =
								(grid[currentX + 1] - grid[currentX - 1]) / 2.0;
						}

						network.updateOutgoingDiffFluxes(gridPointSolution,
							hX / hy, iClusterIds2D, myFlux, currentX - xs);
					}
				}
			}

			// Gather newFlux values at this position
			double newTotalFlux = 0.0;
			MPI_Allreduce(&myFlux[specIdI()], &newTotalFlux, 1, MPI_DOUBLE,
				MPI_SUM, xolotlComm);

			// Update the previous flux
			previousIFlux2D[yj] = newTotalFlux;

			// Compare nInterstitials to the threshold to know if we should move
			// the surface

			// The density of tungsten is 62.8 atoms/nm3, thus the threshold is
			double threshold = (62.8 - initialVConc) * hxLeft * hy;
			if (nInterstitial2D[yj] > threshold) {
				// The surface is moving
				fvalue[0] = 0.0;
			}

			// Moving the surface back
			else if (nInterstitial2D[yj] < -threshold / 10.0) {
				// The surface is moving
				fvalue[0] = 0.0;
			}
		}
	}

	// Now work on the bubble bursting
	if (solverHandler.burstBubbles()) {
		using NetworkType = core::network::IPSIReactionNetwork;
		auto psiNetwork = dynamic_cast<NetworkType*>(&network);
		auto dof = network.getDOF();
		auto specIdHe = psiNetwork->getHeliumSpeciesId();

		// Compute the prefactor for the probability (arbitrary)
		double prefactor =
			heliumFluxAmplitude * dt * solverHandler.getBurstingFactor();

		// The depth parameter to know where the bursting should happen
		double depthParam = solverHandler.getTauBursting(); // nm
		// The number of He per V in a bubble
		double heVRatio = solverHandler.getHeVRatio();

		// For now we are not bursting
		bool burst = false;

		// Loop on the full grid
		for (yj = 0; yj < My; yj++) {
			// Get the surface position
			auto surfacePos = solverHandler.getSurfacePosition(yj);
			for (xi = surfacePos + solverHandler.getLeftOffset();
				 xi < Mx - solverHandler.getRightOffset(); xi++) {
				bool localBurst = false;
				// If this is the locally owned part of the grid
				if (xi >= xs && xi < xs + xm && yj >= ys && yj < ys + ym) {
					// Get the pointer to the beginning of the solution data for
					// this grid point
					gridPointSolution = solutionArray[yj][xi];

					using HostUnmanaged = Kokkos::View<double*,
						Kokkos::HostSpace, Kokkos::MemoryUnmanaged>;
					auto hConcs = HostUnmanaged(gridPointSolution, dof);
					auto dConcs = Kokkos::View<double*>("Concentrations", dof);
					deep_copy(dConcs, hConcs);

					// Get the distance from the surface
					double distance =
						(grid[xi] + grid[xi + 1]) / 2.0 - grid[surfacePos + 1];

					// Compute the helium density at this grid point
					double heDensity = psiNetwork->getTotalAtomConcentration(
						dConcs, specIdHe, 1);

					// Compute the radius of the bubble from the number of
					// helium
					double nV =
						heDensity * (grid[xi + 1] - grid[xi]) * hy / heVRatio;
					double latticeParam = network.getLatticeParameter();
					double tlcCubed =
						latticeParam * latticeParam * latticeParam;
					double radius = (sqrt(3.0) / 4) * latticeParam +
						cbrt((3.0 * tlcCubed * nV) / (8.0 * core::pi)) -
						cbrt((3.0 * tlcCubed) / (8.0 * core::pi));

					// Add randomness
					double prob = prefactor *
						(1.0 - (distance - radius) / distance) *
						std::min(1.0,
							exp(-(distance - depthParam) / (depthParam * 2.0)));
					double test = solverHandler.getRNG().GetRandomDouble();

					if (radius > distance || prob > test) {
						localBurst = true;
					}
				}
				// Check if this location burst
				bool locationBurst = false;
				MPI_Allreduce(&localBurst, &locationBurst, 1, MPI_C_BOOL,
					MPI_LOR, xolotlComm);
				if (locationBurst) {
					depthPositions2D.push_back(std::make_pair(yj, xi));
					burst = true;
				}
			}
		}

		// If at least one grid point is bursting
		if (burst) {
			// The event is happening
			fvalue[1] = 0.0;
		}
	}

	// Restore the solutionArray
	ierr = DMDAVecRestoreArrayDOFRead(da, solution, &solutionArray);
	CHKERRQ(ierr);

	PetscFunctionReturn(0);
}

#undef __FUNCT__
#define __FUNCT__ Actual__FUNCT__("xolotlSolver", "postEventFunction2D")
/**
 * This is a method that moves the surface or burst bubbles
 */
PetscErrorCode
postEventFunction2D(TS ts, PetscInt nevents, PetscInt eventList[],
	PetscReal time, Vec solution, PetscBool, void*)
{
	// Initial declaration
	PetscErrorCode ierr;
	double ***solutionArray, *gridPointSolution;
	PetscInt xs, xm, xi, Mx, ys, ym, yj, My;

	PetscFunctionBeginUser;

	// Check if the surface has moved
	if (nevents == 0)
		PetscFunctionReturn(0);

	// Gets the process ID
	auto xolotlComm = util::getMPIComm();
	int procId;
	MPI_Comm_rank(xolotlComm, &procId);

	// Get the da from ts
	DM da;
	ierr = TSGetDM(ts, &da);
	CHKERRQ(ierr);

	// Get the solutionArray
	ierr = DMDAVecGetArrayDOF(da, solution, &solutionArray);
	CHKERRQ(ierr);

	// Get the corners of the grid
	ierr = DMDAGetCorners(da, &xs, &ys, NULL, &xm, &ym, NULL);
	CHKERRQ(ierr);

	// Get the size of the total grid
	ierr = DMDAGetInfo(da, PETSC_IGNORE, &Mx, &My, PETSC_IGNORE, PETSC_IGNORE,
		PETSC_IGNORE, PETSC_IGNORE, PETSC_IGNORE, PETSC_IGNORE, PETSC_IGNORE,
		PETSC_IGNORE, PETSC_IGNORE, PETSC_IGNORE);
	CHKERRQ(ierr);

	// Get the solver handler
	auto& solverHandler = PetscSolver::getSolverHandler();

	// Get the network
	auto& network = solverHandler.getNetwork();
	auto dof = network.getDOF();

	// Get the physical grid
	auto grid = solverHandler.getXGrid();
	// Get the step size in Y
	double hy = solverHandler.getStepSizeY();

	// Take care of bursting
	using NetworkType = core::network::IPSIReactionNetwork;
	auto psiNetwork = dynamic_cast<NetworkType*>(&network);
	auto specIdV = psiNetwork->getVacancySpeciesId();
	auto specIdI = psiNetwork->getInterstitialSpeciesId();

	bool surfaceMoved = false;

	// Loop on each bursting depth
	for (auto i = 0; i < depthPositions2D.size(); i++) {
		// Get the coordinates of the point
		xi = depthPositions2D[i].second, yj = depthPositions2D[i].first;
		// Get the pointer to the beginning of the solution data for this grid
		// point
		gridPointSolution = solutionArray[yj][xi];

		// Get the surface position
		auto surfacePos = solverHandler.getSurfacePosition(yj);
		// Get the distance from the surface
		double distance =
			(grid[xi] + grid[xi + 1]) / 2.0 - grid[surfacePos + 1];

		std::cout << "bursting at: " << yj * hy << " " << distance << std::endl;

		// Pinhole case
		auto nBurst = std::vector<double>(3, 0.0); // Not actually used here
		if (xi >= xs && xi < xs + xm && yj >= ys && yj < ys + ym) {
			psiNetwork->updateBurstingConcs(gridPointSolution, 0.0, nBurst);
		}

		//		// Crater case
		//		PetscInt yLeft = yj - 1, yRight = yj + 1;
		//		if (yLeft < 0)
		//			yLeft = My - 1; // Periodicity
		//		if (yRight == My)
		//			yRight = 0; // Periodicity
		//
		//		// Loop on every grid point above
		//		for (auto currentX = xi; currentX > surfacePos; --currentX) {
		//			// If this is the locally owned part of the grid
		//			if (currentX >= xs && currentX < xs + xm && yj >= ys &&
		//				yj < ys + ym) {
		//				gridPointSolution = solutionArray[yj][currentX];
		//				// Get the total I and V concentrations
		//				using HostUnmanaged = Kokkos::View<double*,
		// Kokkos::HostSpace, 					Kokkos::MemoryUnmanaged>;
		// auto hConcs
		// = HostUnmanaged(gridPointSolution, dof); 				auto dConcs
		// = Kokkos::View<double*>("Concentrations", dof); deep_copy(dConcs,
		// hConcs); 				double iConc =
		// psiNetwork->getTotalAtomConcentration(dConcs, specIdI, 1);
		// double vConc =
		// psiNetwork->getTotalAtomConcentration(dConcs, specIdV, 1);
		//				// The density of tungsten is 62.8 atoms/nm3
		//				double wConc = (62.8 - vConc + iConc) / 2.0;
		//
		//				// Reset the concentrations
		//				for (auto l = 0; l < dof; ++l) {
		//					gridPointSolution[l] = 0.0;
		//				}
		//
		//				// Pass the tungsten concentration to the sides
		//				// Do the left side first
		//				if (solverHandler.getSurfacePosition(yLeft) < currentX)
		//{
		//					// if we are on the right process
		//					if (currentX >= xs && currentX < xs + xm && yLeft >=
		// ys
		//&& 						yLeft < ys + ym) {
		//						// Get the concentrations at currentX
		//						gridPointSolution =
		// solutionArray[yLeft][currentX];
		// gridPointSolution[iClusterIds2D[0]] += wConc;
		//					}
		//				}
		//				// Now do the right side
		//				if (solverHandler.getSurfacePosition(yRight) < currentX)
		//{
		//					// if we are on the right process
		//					if (currentX >= xs && currentX < xs + xm && yRight
		//>= ys
		//&& 						yRight < ys + ym) {
		//						// Get the concentrations at currentX
		//						gridPointSolution =
		// solutionArray[yRight][currentX];
		// gridPointSolution[iClusterIds2D[0]]
		//+= wConc;
		//					}
		//				}
		//			}
		//		}
		//
		//		// Update the surface position
		//		solverHandler.setSurfacePosition(xi, yj);
		//
		//		// Reset the I flux and count
		//		nInterstitial2D[yLeft] += nInterstitial2D[yj] / 2.0;
		//		nInterstitial2D[yRight] += nInterstitial2D[yj] / 2.0;
		//		nInterstitial2D[yj] = 0.0;
		//		previousIFlux2D[yj] = 0.0;
		//
		//		surfaceMoved = true;
	}

	// Now takes care of moving surface
	bool moving = false;
	for (auto i = 0; i < nevents; i++) {
		if (eventList[i] == 0)
			moving = true;
	}

	// Skip if nothing is moving
	if (!moving && !surfaceMoved) {
		// Restore the solutionArray
		ierr = DMDAVecRestoreArrayDOF(da, solution, &solutionArray);
		CHKERRQ(ierr);

		PetscFunctionReturn(0);
	}

	// Get the initial vacancy concentration
	double initialVConc = solverHandler.getInitialVConc();

	// Loop on the possible yj
	for (yj = 0; yj < My; yj++) {
		// Get the position of the surface at yj
		auto surfacePos = solverHandler.getSurfacePosition(yj);
		xi = surfacePos + solverHandler.getLeftOffset();

		// The density of tungsten is 62.8 atoms/nm3, thus the threshold is
		double threshold =
			(62.8 - initialVConc) * (grid[xi] - grid[xi - 1]) * hy;

		// Move the surface up
		if (nInterstitial2D[yj] > threshold) {
			int nGridPoints = 0;
			// Move the surface up until it is smaller than the next threshold
			while (nInterstitial2D[yj] > threshold) {
				// Move the surface higher
				surfacePos--;
				xi = surfacePos + solverHandler.getLeftOffset();
				nGridPoints++;
				// Update the number of interstitials
				nInterstitial2D[yj] -= threshold;
				// Update the thresold
				threshold =
					(62.8 - initialVConc) * (grid[xi] - grid[xi - 1]) * hy;
			}

			// Throw an exception if the position is negative
			if (surfacePos < 0) {
				PetscBool flagCheck;
				ierr = PetscOptionsHasName(
					NULL, NULL, "-check_collapse", &flagCheck);
				CHKERRQ(ierr);
				if (flagCheck) {
					// Write the convergence reason
					std::ofstream outputFile;
					outputFile.open("solverStatus.txt");
					outputFile << "overgrid" << std::endl;
					outputFile.close();
				}
				throw std::runtime_error(
					"\nxolotlSolver::Monitor2D: The surface is "
					"trying to go outside of the grid!!");
			}

			// Printing information about the extension of the material
			if (procId == 0) {
				std::cout << "Adding " << nGridPoints
						  << " points to the grid on " << yj * hy
						  << " at time: " << time << " s." << std::endl;
			}

			// Set it in the solver
			solverHandler.setSurfacePosition(surfacePos, yj);

			// Initialize the vacancy concentration and the temperature on the
			// new grid points Get the single vacancy ID
			auto singleVacancyCluster = network.getSingleVacancy();
			auto vacancyIndex = core::network::IReactionNetwork::invalidIndex();
			if (singleVacancyCluster.getId() !=
				core::network::IReactionNetwork::invalidIndex())
				vacancyIndex = singleVacancyCluster.getId();
			// Get the surface temperature
			double temp = 0.0;
			if (xi >= xs && xi < xs + xm && yj >= ys && yj < ys + ym) {
				temp = solutionArray[yj][xi][dof];
			}
			double surfTemp = 0.0;
			MPI_Allreduce(&temp, &surfTemp, 1, MPI_DOUBLE, MPI_SUM, xolotlComm);
			// Loop on the new grid points
			while (nGridPoints >= 0) {
				// Position of the newly created grid point
				xi = surfacePos + nGridPoints;

				// If xi is on this process
				if (xi >= xs && xi < xs + xm && yj >= ys && yj < ys + ym) {
					// Get the concentrations
					gridPointSolution = solutionArray[yj][xi];

					// Set the new surface temperature
					gridPointSolution[dof] = surfTemp;

					// Reset the concentrations
					for (auto l = 0; l < dof; ++l) {
						gridPointSolution[l] = 0.0;
					}

					if (vacancyIndex > 0 && nGridPoints > 0) {
						// Initialize the vacancy concentration
						gridPointSolution[vacancyIndex] = initialVConc;
					}
				}

				// Decrease the number of grid points
				--nGridPoints;
			}
		}

		// Moving the surface back
		else if (nInterstitial2D[yj] < -threshold / 10.0) {
			// Move it back as long as the number of interstitials in negative
			while (nInterstitial2D[yj] < 0.0) {
				// Compute the threshold to a deeper grid point
				threshold =
					(62.8 - initialVConc) * (grid[xi + 1] - grid[xi]) * hy;
				// Set all the concentrations to 0.0 at xi = surfacePos + 1
				// if xi is on this process
				if (xi >= xs && xi < xs + xm && yj >= ys && yj < ys + ym) {
					// Get the concentrations at xi = surfacePos + 1
					gridPointSolution = solutionArray[yj][xi];
					// Loop on DOF
					for (auto i = 0; i < dof; i++) {
						gridPointSolution[i] = 0.0;
					}
				}

				// Move the surface deeper
				surfacePos++;
				xi = surfacePos + solverHandler.getLeftOffset();
				// Update the number of interstitials
				nInterstitial2D[yj] += threshold;
			}

			// Printing information about the extension of the material
			if (procId == 0) {
				std::cout << "Removing grid points to the grid on " << yj * hy
						  << " at time: " << time << " s." << std::endl;
			}

			// Set it in the solver
			solverHandler.setSurfacePosition(surfacePos, yj);
		}
	}

<<<<<<< HEAD
=======
	// Get the modified trap-mutation handler to reinitialize it
	auto mutationHandler = solverHandler.getMutationHandler();
	auto advecHandlers = solverHandler.getAdvectionHandlers();

	// Get the vector of positions of the surface
	std::vector<IdType> surfaceIndices;
	for (auto i = 0; i < My; i++) {
		surfaceIndices.push_back(solverHandler.getSurfacePosition(i));
	}

	mutationHandler->initializeIndex2D(surfaceIndices,
		solverHandler.getNetwork(), advecHandlers, grid, xm, xs, ym, hy, ys);

>>>>>>> b4699128
	// Write the surface positions
	if (procId == 0) {
		std::ofstream outputFile;
		outputFile.open("surface.txt", std::ios::app);
		outputFile << time << " ";

		// Loop on the possible yj
		for (yj = 0; yj < My; yj++) {
			// Get the position of the surface at yj
			auto surfacePos = solverHandler.getSurfacePosition(yj);
			outputFile << grid[surfacePos + 1] - grid[1] << " ";
		}
		outputFile << std::endl;
		outputFile.close();
	}

	// Restore the solutionArray
	ierr = DMDAVecRestoreArrayDOF(da, solution, &solutionArray);
	CHKERRQ(ierr);

	PetscFunctionReturn(0);
}

/**
 * This operation sets up different monitors
 *  depending on the options.
 *
 * @param ts The time stepper
 * @return A standard PETSc error code
 */
PetscErrorCode
setupPetsc2DMonitor(TS ts)
{
	PetscErrorCode ierr;

	auto handlerRegistry = perf::PerfHandlerRegistry::get();
	gbTimer = handlerRegistry->getTimer("monitor2D:GB");

	// Get the process ID
	auto xolotlComm = util::getMPIComm();
	int procId;
	MPI_Comm_rank(xolotlComm, &procId);

	// Get the xolotlViz handler registry
	auto vizHandlerRegistry = viz::VizHandlerRegistry::get();

	// Flags to launch the monitors or not
	PetscBool flagCheck, flagPerf, flagHeRetention, flagXeRetention, flagStatus,
		flag2DPlot, flagLargest;

	// Check the option -check_collapse
	ierr = PetscOptionsHasName(NULL, NULL, "-check_collapse", &flagCheck);
	checkPetscError(ierr,
		"setupPetsc2DMonitor: PetscOptionsHasName (-check_collapse) failed.");

	// Check the option -plot_perf
	ierr = PetscOptionsHasName(NULL, NULL, "-plot_perf", &flagPerf);
	checkPetscError(
		ierr, "setupPetsc2DMonitor: PetscOptionsHasName (-plot_perf) failed.");

	// Check the option -plot_2d
	ierr = PetscOptionsHasName(NULL, NULL, "-plot_2d", &flag2DPlot);
	checkPetscError(
		ierr, "setupPetsc2DMonitor: PetscOptionsHasName (-plot_2d) failed.");

	// Check the option -helium_retention
	ierr =
		PetscOptionsHasName(NULL, NULL, "-helium_retention", &flagHeRetention);
	checkPetscError(ierr,
		"setupPetsc2DMonitor: PetscOptionsHasName (-helium_retention) failed.");

	// Check the option -xenon_retention
	ierr =
		PetscOptionsHasName(NULL, NULL, "-xenon_retention", &flagXeRetention);
	checkPetscError(ierr,
		"setupPetsc2DMonitor: PetscOptionsHasName (-xenon_retention) failed.");

	// Check the option -start_stop
	ierr = PetscOptionsHasName(NULL, NULL, "-start_stop", &flagStatus);
	checkPetscError(
		ierr, "setupPetsc2DMonitor: PetscOptionsHasName (-start_stop) failed.");

	// Check the option -largest_conc
	ierr = PetscOptionsHasName(NULL, NULL, "-largest_conc", &flagLargest);
	checkPetscError(ierr,
		"setupPetsc2DMonitor: PetscOptionsHasName (-largest_conc) failed.");

	// Get the solver handler
	auto& solverHandler = PetscSolver::getSolverHandler();

	// Get the network and its size
	auto& network = solverHandler.getNetwork();

	// Determine if we have an existing restart file,
	// and if so, it it has had timesteps written to it.
	std::unique_ptr<io::XFile> networkFile;
	std::unique_ptr<io::XFile::TimestepGroup> lastTsGroup;
	std::string networkName = solverHandler.getNetworkName();
	bool hasConcentrations = false;
	if (not networkName.empty()) {
		networkFile.reset(new io::XFile(networkName));
		auto concGroup = networkFile->getGroup<io::XFile::ConcentrationGroup>();
		hasConcentrations = (concGroup and concGroup->hasTimesteps());
		if (hasConcentrations) {
			lastTsGroup = concGroup->getLastTimestepGroup();
		}
	}

	// Get the da from ts
	DM da;
	ierr = TSGetDM(ts, &da);
	CHKERRQ(ierr);
	checkPetscError(ierr, "setupPetsc2DMonitor: TSGetDM failed.");

	// Get the total size of the grid
	PetscInt Mx, My;
	ierr = DMDAGetInfo(da, PETSC_IGNORE, &Mx, &My, PETSC_IGNORE, PETSC_IGNORE,
		PETSC_IGNORE, PETSC_IGNORE, PETSC_IGNORE, PETSC_IGNORE, PETSC_IGNORE,
		PETSC_IGNORE, PETSC_IGNORE, PETSC_IGNORE);
	CHKERRQ(ierr);
	checkPetscError(ierr, "setupPetsc2DMonitor: DMDAGetInfo failed.");

	// Set the post step processing to stop the solver if the time step
	// collapses
	if (flagCheck) {
		// Find the threshold
		PetscBool flag;
		ierr = PetscOptionsGetReal(
			NULL, NULL, "-check_collapse", &timeStepThreshold, &flag);
		checkPetscError(ierr,
			"setupPetsc2DMonitor: PetscOptionsGetReal (-check_collapse) "
			"failed.");
		if (!flag)
			timeStepThreshold = 1.0e-16;

		// Set the post step process that tells the solver when to stop if the
		// time step collapse
		ierr = TSSetPostStep(ts, checkTimeStep);
		checkPetscError(
			ierr, "setupPetsc2DMonitor: TSSetPostStep (checkTimeStep) failed.");
	}

	// Set the monitor to save the status of the simulation in hdf5 file
	if (flagStatus) {
		// Find the stride to know how often the HDF5 file has to be written
		PetscBool flag;
		ierr = PetscOptionsGetReal(
			NULL, NULL, "-start_stop", &hdf5Stride2D, &flag);
		checkPetscError(ierr,
			"setupPetsc2DMonitor: PetscOptionsGetReal (-start_stop) failed.");
		if (!flag)
			hdf5Stride2D = 1.0;

		if (hasConcentrations) {
			// Get the previous time from the HDF5 file
			double previousTime = lastTsGroup->readPreviousTime();
			solverHandler.setPreviousTime(previousTime);
			hdf5Previous2D = (PetscInt)(previousTime / hdf5Stride2D);
		}

		// Don't do anything if both files have the same name
		if (hdf5OutputName2D != solverHandler.getNetworkName()) {
			// Get the solver handler
			auto& solverHandler = PetscSolver::getSolverHandler();

			// Get the physical grid in the x direction
			auto grid = solverHandler.getXGrid();

			// Setup step size variables
			double hy = solverHandler.getStepSizeY();

			// Create and initialize a checkpoint file.
			// We do this in its own scope so that the file
			// is closed when the file object goes out of scope.
			// We want it to close before we (potentially) copy
			// the network from another file using a single-process
			// MPI communicator.
			{
				io::XFile checkpointFile(
					hdf5OutputName2D, grid, xolotlComm, My, hy);
			}

			// Copy the network group from the given file (if it has one).
			// We open the files using a single-process MPI communicator
			// because it is faster for a single process to do the
			// copy with HDF5's H5Ocopy implementation than it is
			// when all processes call the copy function.
			// The checkpoint file must be closed before doing this.
			writeNetwork(xolotlComm, solverHandler.getNetworkName(),
				hdf5OutputName2D, network);
		}

		// startStop2D will be called at each timestep
		ierr = TSMonitorSet(ts, startStop2D, NULL, NULL);
		checkPetscError(
			ierr, "setupPetsc2DMonitor: TSMonitorSet (startStop2D) failed.");
	}

	// If the user wants the surface to be able to move or bursting
	if (solverHandler.moveSurface() || solverHandler.burstBubbles()) {
		// Surface
		if (solverHandler.moveSurface()) {
			using NetworkType = core::network::IPSIReactionNetwork;
			using AmountType = NetworkType::AmountType;
			auto psiNetwork = dynamic_cast<NetworkType*>(&network);
			// Get the number of species
			auto numSpecies = psiNetwork->getSpeciesListSize();
			auto specIdI = psiNetwork->getInterstitialSpeciesId();

			// Initialize the composition
			auto comp = std::vector<AmountType>(numSpecies, 0);

			// Loop on interstital clusters
			bool iClusterExists = true;
			AmountType iSize = 1;
			while (iClusterExists) {
				comp[specIdI()] = iSize;
				auto clusterId = psiNetwork->findClusterId(comp);
				// Check that the helium cluster is present in the network
				if (clusterId != NetworkType::invalidIndex()) {
					iClusterIds2D.push_back(clusterId);
					iSize++;
				}
				else
					iClusterExists = false;
			}

			// Initialize nInterstitial2D and previousIFlux2D before monitoring
			// the interstitial flux
			for (auto j = 0; j < My; j++) {
				nInterstitial2D.push_back(0.0);
				previousIFlux2D.push_back(0.0);
			}

			// Get the interstitial information at the surface if concentrations
			// were stored
			if (hasConcentrations) {
				assert(lastTsGroup);

				// Get the interstitial quantity from the HDF5 file
				nInterstitial2D = lastTsGroup->readData2D("nInterstitial");
				// Get the previous I flux from the HDF5 file
				previousIFlux2D = lastTsGroup->readData2D("previousFluxI");
				// Get the previous time from the HDF5 file
				double previousTime = lastTsGroup->readPreviousTime();
				solverHandler.setPreviousTime(previousTime);
			}

			// Get the sputtering yield
			sputteringYield2D = solverHandler.getSputteringYield();

			// Master process
			if (procId == 0) {
				// Clear the file where the surface will be written
				std::ofstream outputFile;
				outputFile.open("surface.txt");
				outputFile << "#time heights" << std::endl;
				outputFile.close();
			}
		}

		// Bursting
		if (solverHandler.burstBubbles()) {
			// No need to seed the random number generator here.
			// The solver handler has already done it.
		}

		// Set directions and terminate flags for the surface event
		PetscInt direction[2];
		PetscBool terminate[2];
		direction[0] = 0, direction[1] = 0;
		terminate[0] = PETSC_FALSE, terminate[1] = PETSC_FALSE;
		// Set the TSEvent
		ierr = TSSetEventHandler(ts, 2, direction, terminate, eventFunction2D,
			postEventFunction2D, NULL);
		checkPetscError(ierr,
			"setupPetsc2DMonitor: TSSetEventHandler (eventFunction2D) failed.");
	}

	// Set the monitor to save performance plots (has to be in parallel)
	if (flagPerf) {
		// Only the master process will create the plot
		if (procId == 0) {
			// Create a ScatterPlot
			perfPlot = vizHandlerRegistry->getPlot(viz::PlotType::SCATTER);

			// Create and set the label provider
			auto labelProvider = std::make_shared<viz::LabelProvider>();
			labelProvider->axis1Label = "Process ID";
			labelProvider->axis2Label = "Solver Time";

			// Give it to the plot
			perfPlot->setLabelProvider(labelProvider);

			// Create the data provider
			auto dataProvider =
				std::make_shared<viz::dataprovider::CvsXDataProvider>();

			// Give it to the plot
			perfPlot->setDataProvider(dataProvider);
		}

		// monitorPerf will be called at each timestep
		ierr = TSMonitorSet(ts, monitorPerf, NULL, NULL);
		checkPetscError(
			ierr, "setupPetsc2DMonitor: TSMonitorSet (monitorPerf) failed.");
	}

	// Set the monitor to compute the helium retention
	if (flagHeRetention) {
		// Check if we have a free surface at the bottom
		if (solverHandler.getRightOffset() == 1) {
			// Initialize n2D and previousFlux2D before monitoring the fluxes
			for (auto j = 0; j < My; j++) {
				nHelium2D.push_back(0.0);
				previousHeFlux2D.push_back(0.0);
				nDeuterium2D.push_back(0.0);
				previousDFlux2D.push_back(0.0);
				nTritium2D.push_back(0.0);
				previousTFlux2D.push_back(0.0);
			}
		}

		// Get the previous time if concentrations were stored and initialize
		// the fluence
		if (hasConcentrations) {
			assert(lastTsGroup);

			// Get the previous time from the HDF5 file
			double previousTime = lastTsGroup->readPreviousTime();
			solverHandler.setPreviousTime(previousTime);
			// Initialize the fluence
			auto fluxHandler = solverHandler.getFluxHandler();
			// Increment the fluence with the value at this current timestep
			fluxHandler->computeFluence(previousTime);

			// If the bottom is a free surface
			if (solverHandler.getRightOffset() == 1) {
				// Read about the impurity fluxes in the bulk
				nHelium2D = lastTsGroup->readData2D("nHelium");
				previousHeFlux2D = lastTsGroup->readData2D("previousHeFlux");
				nDeuterium2D = lastTsGroup->readData2D("nDeuterium");
				previousDFlux2D = lastTsGroup->readData2D("previousDFlux");
				nTritium2D = lastTsGroup->readData2D("nTritium");
				previousTFlux2D = lastTsGroup->readData2D("previousTFlux");
			}
		}

		// computeFluence will be called at each timestep
		ierr = TSMonitorSet(ts, computeFluence, NULL, NULL);
		checkPetscError(
			ierr, "setupPetsc2DMonitor: TSMonitorSet (computeFluence) failed.");

		// computeHeliumRetention2D will be called at each timestep
		ierr = TSMonitorSet(ts, computeHeliumRetention2D, NULL, NULL);
		checkPetscError(ierr,
			"setupPetsc2DMonitor: TSMonitorSet (computeHeliumRetention2D) "
			"failed.");

		// Master process
		if (procId == 0) {
			auto numSpecies = network.getSpeciesListSize();
			// Uncomment to clear the file where the retention will be written
			std::ofstream outputFile;
			outputFile.open("retentionOut.txt");
			outputFile << "#fluence ";
			for (auto id = core::network::SpeciesId(numSpecies); id; ++id) {
				auto speciesName = network.getSpeciesName(id);
				outputFile << speciesName << "_content ";
			}
			outputFile << "Helium_bulk Deuterium_bulk Tritium_bulk"
					   << std::endl;
			outputFile.close();
		}
	}

	// Set the monitor to compute the xenon retention
	if (flagXeRetention) {
		// Get the da from ts
		DM da;
		ierr = TSGetDM(ts, &da);
		checkPetscError(ierr, "setupPetsc2DMonitor: TSGetDM failed.");
		// Get the local boundaries
		PetscInt xm, ym;
		ierr = DMDAGetCorners(da, NULL, NULL, NULL, &xm, &ym, NULL);
		checkPetscError(ierr, "setupPetsc2DMonitor: DMDAGetCorners failed.");
		// Create the local vectors on each process
		solverHandler.createLocalNE(xm, ym);

		// Get the previous time if concentrations were stored and initialize
		// the fluence
		if (hasConcentrations) {
			assert(lastTsGroup);

			// Get the previous time from the HDF5 file
			double previousTime = lastTsGroup->readPreviousTime();
			solverHandler.setPreviousTime(previousTime);
			// Initialize the fluence
			auto fluxHandler = solverHandler.getFluxHandler();
			// Increment the fluence with the value at this current timestep
			fluxHandler->computeFluence(previousTime);
		}

		// computeFluence will be called at each timestep
		ierr = TSMonitorSet(ts, computeFluence, NULL, NULL);
		checkPetscError(
			ierr, "setupPetsc2DMonitor: TSMonitorSet (computeFluence) failed.");

		// computeXenonRetention2D will be called at each timestep
		ierr = TSMonitorSet(ts, computeXenonRetention2D, NULL, NULL);
		checkPetscError(ierr,
			"setupPetsc2DMonitor: TSMonitorSet (computeXenonRetention2D) "
			"failed.");

		// Master process
		if (procId == 0) {
			// Uncomment to clear the file where the retention will be written
			std::ofstream outputFile;
			outputFile.open("retentionOut.txt");
			outputFile << "#time Xenon_content radius partial_radius "
						  "Xenon_gb"
					   << std::endl;
			outputFile.close();
		}
	}

	// Set the monitor to save surface plots of clusters concentration
	if (flag2DPlot) {
		// Only the master process will create the plot
		if (procId == 0) {
			// Create a SurfacePlot
			surfacePlot2D = vizHandlerRegistry->getPlot(viz::PlotType::SURFACE);

			// Create and set the label provider
			auto labelProvider = std::make_shared<viz::LabelProvider>();
			labelProvider->axis1Label = "Depth (nm)";
			labelProvider->axis2Label = "Y (nm)";
			labelProvider->axis3Label = "Concentration";

			// Give it to the plot
			surfacePlot2D->setLabelProvider(labelProvider);

			// Create the data provider
			auto dataProvider =
				std::make_shared<viz::dataprovider::CvsXYDataProvider>();

			// Give it to the plot
			surfacePlot2D->setDataProvider(dataProvider);
		}

		// monitorSurface2D will be called at each timestep
		ierr = TSMonitorSet(ts, monitorSurface2D, NULL, NULL);
		checkPetscError(ierr,
			"setupPetsc2DMonitor: TSMonitorSet (monitorSurface2D) failed.");
	}

	// Set the monitor to monitor the concentration of the largest cluster
	if (flagLargest) {
		// Look for the largest cluster
		auto& network = solverHandler.getNetwork();
		largestClusterId2D = network.getLargestClusterId();

		// Find the threshold
		PetscBool flag;
		ierr = PetscOptionsGetReal(
			NULL, NULL, "-largest_conc", &largestThreshold2D, &flag);
		checkPetscError(ierr,
			"setupPetsc2DMonitor: PetscOptionsGetReal (-largest_conc) failed.");

		// monitorLargest2D will be called at each timestep
		ierr = TSMonitorSet(ts, monitorLargest2D, NULL, NULL);
		checkPetscError(ierr,
			"setupPetsc2DMonitor: TSMonitorSet (monitorLargest2D) failed.");
	}

	// Set the monitor to simply change the previous time to the new time
	// monitorTime will be called at each timestep
	ierr = TSMonitorSet(ts, monitorTime, NULL, NULL);
	checkPetscError(
		ierr, "setupPetsc2DMonitor: TSMonitorSet (monitorTime) failed.");

	PetscFunctionReturn(0);
}

} /* end namespace monitor */
} /* end namespace solver */
} /* end namespace xolotl */<|MERGE_RESOLUTION|>--- conflicted
+++ resolved
@@ -1598,22 +1598,6 @@
 		}
 	}
 
-<<<<<<< HEAD
-=======
-	// Get the modified trap-mutation handler to reinitialize it
-	auto mutationHandler = solverHandler.getMutationHandler();
-	auto advecHandlers = solverHandler.getAdvectionHandlers();
-
-	// Get the vector of positions of the surface
-	std::vector<IdType> surfaceIndices;
-	for (auto i = 0; i < My; i++) {
-		surfaceIndices.push_back(solverHandler.getSurfacePosition(i));
-	}
-
-	mutationHandler->initializeIndex2D(surfaceIndices,
-		solverHandler.getNetwork(), advecHandlers, grid, xm, xs, ym, hy, ys);
-
->>>>>>> b4699128
 	// Write the surface positions
 	if (procId == 0) {
 		std::ofstream outputFile;
