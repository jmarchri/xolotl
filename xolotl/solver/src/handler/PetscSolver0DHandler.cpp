--- conflicted
+++ resolved
@@ -326,14 +326,13 @@
 	fluxTimer->stop();
 	deep_copy(hFlux, dFlux);
 
-<<<<<<< HEAD
+    /*
     for (auto i = 0; i < dof; i++) {
         std::cout << updatedConcOffset[i] << " ";
     }
     std::cout << "\n";
-
-=======
->>>>>>> 7b1c7552
+    */
+
 	/*
 	 Restore vectors
 	 */
