--- conflicted
+++ resolved
@@ -353,49 +353,6 @@
 		}
 	}
 
-<<<<<<< HEAD
-		// Take care of the processes
-		if (opts.count("process")) {
-			// Build an input stream from the argument string.
-			util::TokenizedLineReader<std::string> reader;
-			auto argSS = std::make_shared<std::istringstream>(
-				opts["process"].as<std::string>());
-			reader.setInputStream(argSS);
-
-			// Break the argument into tokens.
-			auto tokens = reader.loadLine();
-
-			// Initialize the map of processes
-			processMap["reaction"] = false;
-			processMap["diff"] = false;
-			processMap["advec"] = false;
-			processMap["modifiedTM"] = false;
-			processMap["movingSurface"] = false;
-			processMap["bursting"] = false;
-			processMap["attenuation"] = false;
-			processMap["resolution"] = false;
-			processMap["heterogeneous"] = false;
-			processMap["sink"] = false;
-			processMap["constant"] = false;
-			processMap["noSolve"] = false;
-
-			// Loop on the tokens
-			for (int i = 0; i < tokens.size(); ++i) {
-				// Look for the key
-				if (processMap.find(tokens[i]) == processMap.end()) {
-					// Send an error
-					std::cerr << "\nOptions: The process name is not known: "
-							  << tokens[i] << std::endl
-							  << "Aborting!\n"
-							  << std::endl;
-					shouldRunFlag = false;
-					exitCode = EXIT_FAILURE;
-				}
-				else {
-					// Switch the value to true in the map
-					processMap[tokens[i]] = true;
-				}
-=======
 	// Take care of the processes
 	if (opts.count("process")) {
 		// Break the argument into tokens.
@@ -412,6 +369,8 @@
 		processMap["resolution"] = false;
 		processMap["heterogeneous"] = false;
 		processMap["sink"] = false;
+		processMap["constant"] = false;
+		processMap["noSolve"] = false;
 
 		// Loop on the tokens
 		for (int i = 0; i < tokens.size(); ++i) {
@@ -424,7 +383,6 @@
 			else {
 				// Switch the value to true in the map
 				processMap[tokens[i]] = true;
->>>>>>> 28639b50
 			}
 		}
 	}
