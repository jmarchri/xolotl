--- conflicted
+++ resolved
@@ -65,11 +65,7 @@
 			theNetworkLoaderHandler->setDummyReactions();
 		// Load the network
 		if (options.useHDF5())
-<<<<<<< HEAD
-			theNetworkHandler = theNetworkLoaderHandler->load();
-=======
 			theNetworkHandler = theNetworkLoaderHandler->load(options);
->>>>>>> d721e979
 		else
 			theNetworkHandler = theNetworkLoaderHandler->generate(options);
 
