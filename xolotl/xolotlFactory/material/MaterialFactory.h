#ifndef MATERIALHANDLERFACTORY_H
#define MATERIALHANDLERFACTORY_H

#include <memory>
#include <IMaterialFactory.h>
#include <DummyDiffusionHandler.h>
#include <DummyAdvectionHandler.h>
#include <DummyTrapMutationHandler.h>
#include <DummyNucleationHandler.h>
#include <TokenizedLineReader.h>
#include <XGBAdvectionHandler.h>
#include <YGBAdvectionHandler.h>
#include <ZGBAdvectionHandler.h>
#include <Diffusion1DHandler.h>
#include <Diffusion2DHandler.h>
#include <Diffusion3DHandler.h>

namespace xolotlFactory {

/**
 * Realizes the IMaterialFactory interface. Handles the flux, the advection, modified
 * trap mutation, and for a specific material.
 */
class MaterialFactory: public IMaterialFactory {
protected:

	//! The flux handler
	std::shared_ptr<xolotlCore::IFluxHandler> theFluxHandler;

	//! The advection handler
	std::vector<std::shared_ptr<xolotlCore::IAdvectionHandler> > theAdvectionHandler;

	//! The diffusion handler
	std::shared_ptr<xolotlCore::IDiffusionHandler> theDiffusionHandler;

	//! The modified trap-mutation handler
	std::shared_ptr<xolotlCore::ITrapMutationHandler> theTrapMutationHandler;

	//! The heterogeneous nucleation handler
	std::shared_ptr<xolotlCore::IHeterogeneousNucleationHandler> theNucleationHandler;

public:

	/**
	 * The constructor creates the handlers.
	 */
	MaterialFactory(const xolotlCore::Options &options) {
		// Get the dimension and migration energy threshold
		int dim = options.getDimensionNumber();
		double threshold = options.getMigrationThreshold();
		// Switch on the dimension for the diffusion handler
		switch (dim) {
		case 0:
			theDiffusionHandler = std::make_shared<
					xolotlCore::DummyDiffusionHandler>(threshold);
			break;
		case 1:
			theDiffusionHandler = std::make_shared<
					xolotlCore::Diffusion1DHandler>(threshold);
			break;
		case 2:
			theDiffusionHandler = std::make_shared<
					xolotlCore::Diffusion2DHandler>(threshold);
			break;
		case 3:
			theDiffusionHandler = std::make_shared<
					xolotlCore::Diffusion3DHandler>(threshold);
			break;
		default:
			// The asked dimension is not good (e.g. -1, 4)
			throw std::string(
					"\nxolotlFactory: Bad dimension for the material factory.");
		}
	}

	/**
	 * The destructor
	 */
	~MaterialFactory() {
	}

	/**
	 * Initialize the material conditions with the different given options.
	 *
	 * @param options The Xolotl options.
	 */
	virtual void initializeMaterial(const xolotlCore::Options &options) {
		// Wrong if both he flux and time profile options are used
		if (options.useFluxAmplitude() && options.useFluxTimeProfile()) {
			// A constant flux value AND a time profile cannot both be given.
			throw std::string(
					"\nA constant flux value AND a time profile cannot both be given.");
		} else if (options.useFluxAmplitude()) {
			// Set the constant value of the flux
			theFluxHandler->setFluxAmplitude(options.getFluxAmplitude());
		} else if (options.useFluxTimeProfile()) {
			// Initialize the time profile
			theFluxHandler->initializeTimeProfile(options.getFluxProfileName());
		}

		// Get the process map
		auto map = options.getProcesses();
		// Set dummy handlers when needed
		if (!map["diff"])
			theDiffusionHandler = std::make_shared<
					xolotlCore::DummyDiffusionHandler>(
					options.getMigrationThreshold());
		if (!map["advec"]) {
			// Clear the advection handler
			theAdvectionHandler.clear();
			// To replace it by a dummy one
			theAdvectionHandler.push_back(
					std::make_shared<xolotlCore::DummyAdvectionHandler>());
		}
		if (!map["modifiedTM"])
			theTrapMutationHandler = std::make_shared<
					xolotlCore::DummyTrapMutationHandler>();
		if (!map["attenuation"])
			theTrapMutationHandler->setAttenuation(false);
<<<<<<< HEAD
=======
		if (!map["oneResolution"] && !map["fullResolution"])
			theReSolutionHandler = std::make_shared<
					xolotlCore::DummyReSolutionHandler>();
>>>>>>> 8ccda517
		if (!map["heterogeneous"])
			theNucleationHandler = std::make_shared<
					xolotlCore::DummyNucleationHandler>();

		// Get the number of dimensions
		int dim = options.getDimensionNumber();

		// Set-up the grain boundaries from the options
		std::string gbString = options.getGbString();
		// Build an input stream from the GB string.
		xolotlCore::TokenizedLineReader<std::string> reader;
		auto argSS = std::make_shared<std::istringstream>(gbString);
		reader.setInputStream(argSS);
		// Break the string into tokens.
		auto tokens = reader.loadLine();
		// Loop on them
		for (int i = 0; i < tokens.size(); i++) {
			// Switch on the type of grain boundaries
			if (tokens[i] == "X") {
				auto GBAdvecHandler = std::make_shared<
						xolotlCore::XGBAdvectionHandler>();
				GBAdvecHandler->setLocation(
						strtod(tokens[i + 1].c_str(), NULL));
				GBAdvecHandler->setDimension(dim);
				theAdvectionHandler.push_back(GBAdvecHandler);
			} else if (tokens[i] == "Y") {
				if (dim < 2)
					// A Y grain boundary cannot be used in 1D.
					throw std::string(
							"\nA Y grain boundary CANNOT be used in 1D. Switch to 2D or 3D or remove it.");

				auto GBAdvecHandler = std::make_shared<
						xolotlCore::YGBAdvectionHandler>();
				GBAdvecHandler->setLocation(
						strtod(tokens[i + 1].c_str(), NULL));
				GBAdvecHandler->setDimension(dim);
				theAdvectionHandler.push_back(GBAdvecHandler);
			} else if (tokens[i] == "Z") {
				if (dim < 3)
					// A Z grain boundary cannot be used in 1D/2D.
					throw std::string(
							"\nA Z grain boundary CANNOT be used in 1D/2D. Switch to 3D or remove it.");

				auto GBAdvecHandler = std::make_shared<
						xolotlCore::ZGBAdvectionHandler>();
				GBAdvecHandler->setLocation(
						strtod(tokens[i + 1].c_str(), NULL));
				GBAdvecHandler->setDimension(dim);
				theAdvectionHandler.push_back(GBAdvecHandler);
			} else {
				// Wrong GB type
				throw std::string(
						"\nThe type of grain boundary is not known: \""
								+ tokens[i] + "\"");
			}

			i++;
		}

		return;
	}

	/**
	 * Return the flux handler.
	 *
	 *  @return The flux handler.
	 */
	std::shared_ptr<xolotlCore::IFluxHandler> getFluxHandler() const {
		return theFluxHandler;
	}

	/**
	 * Return the advection handler.
	 *
	 *  @return The advection handler.
	 */
	std::vector<std::shared_ptr<xolotlCore::IAdvectionHandler> > getAdvectionHandler() const {
		return theAdvectionHandler;
	}

	/**
	 * Return the diffusion handler.
	 *
	 *  @return The diffusion handler.
	 */
	std::shared_ptr<xolotlCore::IDiffusionHandler> getDiffusionHandler() const {
		return theDiffusionHandler;
	}

	/**
	 * Return the modified trap-mutation handler.
	 *
	 *  @return The trap-mutation handler.
	 */
	std::shared_ptr<xolotlCore::ITrapMutationHandler> getTrapMutationHandler() const {
		return theTrapMutationHandler;
	}

	/**
	 * Return the heterogeneous nucleation handler.
	 *
	 *  @return The nucleation handler.
	 */
	std::shared_ptr<xolotlCore::IHeterogeneousNucleationHandler> getNucleationHandler() const {
		return theNucleationHandler;
	}
};

} // end namespace xolotlFactory

#endif // MATERIALHANDLERFACTORY_H<|MERGE_RESOLUTION|>--- conflicted
+++ resolved
@@ -117,12 +117,6 @@
 					xolotlCore::DummyTrapMutationHandler>();
 		if (!map["attenuation"])
 			theTrapMutationHandler->setAttenuation(false);
-<<<<<<< HEAD
-=======
-		if (!map["oneResolution"] && !map["fullResolution"])
-			theReSolutionHandler = std::make_shared<
-					xolotlCore::DummyReSolutionHandler>();
->>>>>>> 8ccda517
 		if (!map["heterogeneous"])
 			theNucleationHandler = std::make_shared<
 					xolotlCore::DummyNucleationHandler>();
