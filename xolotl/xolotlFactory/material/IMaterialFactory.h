#ifndef IMATERIALHANDLERFACTORY_H
#define IMATERIALHANDLERFACTORY_H

#include <memory>
#include <Options.h>
#include <IFluxHandler.h>
#include <IAdvectionHandler.h>
#include <IDiffusionHandler.h>
#include <ITrapMutationHandler.h>
#include <IReSolutionHandler.h>
<<<<<<< HEAD
#include <IDesorptionHandler.h>
=======
#include <IHeterogeneousNucleationHandler.h>
>>>>>>> df6990be

namespace xolotlFactory {

/**
 * Realizations of this interface are responsible for handling the flux and the advection.
 * they are both dependent on the type of material under study.
 */
class IMaterialFactory {
public:

	/**
	 * The destructor
	 */
	~IMaterialFactory() {
	}

	/**
	 * Initialize the material conditions with the different given options.
	 *
	 * @param options The Xolotl options.
	 */
	virtual void initializeMaterial(const xolotlCore::Options &options) = 0;

	/**
	 * Return the flux handler.
	 *
	 * @return The flux handler.
	 */
	virtual std::shared_ptr<xolotlCore::IFluxHandler> getFluxHandler() const = 0;

	/**
	 * Return the advection handlers.
	 *
	 * @return The advection handlers.
	 */
	virtual std::vector<std::shared_ptr<xolotlCore::IAdvectionHandler> > getAdvectionHandler() const = 0;

	/**
	 * Return the diffusion handler.
	 *
	 * @return The diffusion handler.
	 */
	virtual std::shared_ptr<xolotlCore::IDiffusionHandler> getDiffusionHandler() const = 0;

	/**
	 * Return the modified trap-mutation handler.
	 *
	 * @return The trap mutation handler.
	 */
	virtual std::shared_ptr<xolotlCore::ITrapMutationHandler> getTrapMutationHandler() const = 0;

	/**
	 * Return the re-solution handler.
	 *
	 * @return The re-solution handler.
	 */
	virtual std::shared_ptr<xolotlCore::IReSolutionHandler> getReSolutionHandler() const = 0;

	/**
<<<<<<< HEAD
	 * Return the desorption handler.
	 *
	 * @return The desorption handler.
	 */
	virtual std::shared_ptr<xolotlCore::IDesorptionHandler> getDesorptionHandler() const = 0;
=======
	 * Return the heterogeneous nucleation handler.
	 *
	 * @return The nucleation handler.
	 */
	virtual std::shared_ptr<xolotlCore::IHeterogeneousNucleationHandler> getNucleationHandler() const = 0;
>>>>>>> df6990be

	/**
	 * Function that create the wanted material factory depending on the given type.
	 *
	 * @param materialType The type of wanted material.
	 * @param dimension The number of dimensions of the problem.
	 * @return The material factory.
	 */
	static std::shared_ptr<IMaterialFactory> createMaterialFactory(
			const std::string& materialType, int dimension);

};

} // end namespace xolotlFactory

#endif // IMATERIALHANDLERFACTORY_H<|MERGE_RESOLUTION|>--- conflicted
+++ resolved
@@ -8,11 +8,8 @@
 #include <IDiffusionHandler.h>
 #include <ITrapMutationHandler.h>
 #include <IReSolutionHandler.h>
-<<<<<<< HEAD
 #include <IDesorptionHandler.h>
-=======
 #include <IHeterogeneousNucleationHandler.h>
->>>>>>> df6990be
 
 namespace xolotlFactory {
 
@@ -72,19 +69,18 @@
 	virtual std::shared_ptr<xolotlCore::IReSolutionHandler> getReSolutionHandler() const = 0;
 
 	/**
-<<<<<<< HEAD
 	 * Return the desorption handler.
 	 *
 	 * @return The desorption handler.
 	 */
 	virtual std::shared_ptr<xolotlCore::IDesorptionHandler> getDesorptionHandler() const = 0;
-=======
+
+	/**
 	 * Return the heterogeneous nucleation handler.
 	 *
 	 * @return The nucleation handler.
 	 */
 	virtual std::shared_ptr<xolotlCore::IHeterogeneousNucleationHandler> getNucleationHandler() const = 0;
->>>>>>> df6990be
 
 	/**
 	 * Function that create the wanted material factory depending on the given type.
