#ifndef DIFFUSIONHANDLER_H
#define DIFFUSIONHANDLER_H

// Includes
#include "IDiffusionHandler.h"
#include <MathUtils.h>

namespace xolotlCore {

/**
 * This class realizes the IDiffusionHandler interface responsible for all
 * the physical parts for the diffusion of mobile clusters. It needs to have
 * subclasses implementing the compute diffusion methods.
 */
class DiffusionHandler: public IDiffusionHandler {
protected:

	//! Collection of diffusing clusters.
	std::vector<std::size_t> diffusingClusters;

	//! Migration energy threshold
	double migrationThreshold;

public:

	//! The Constructor
	DiffusionHandler(double threshold) :
			migrationThreshold(threshold) {
	}

	//! The Destructor
	~DiffusionHandler() {
	}

	/**
	 * Initialize the off-diagonal part of the Jacobian. If this step is skipped it
	 * won't be possible to set the partial derivatives for the diffusion.
	 *
	 * The value 1 is set in ofillMap if a cluster has a non zero diffusion coefficient.
	 *
	 * @param network The network
	 * @param ofillMap Map of connectivity for diffusing clusters.
	 */
<<<<<<< HEAD
	virtual void initializeOFill(const experimental::IReactionNetwork& network,
			experimental::IReactionNetwork::SparseFillMap& ofillMap) override {
=======
	virtual void initializeOFill(const IReactionNetwork &network,
			IReactionNetwork::SparseFillMap &ofillMap) override {

		int dof = network.getDOF();
>>>>>>> 8ccda517

		// Clear the index vector
		diffusingClusters.clear();

<<<<<<< HEAD
		// Consider each cluster
		for (std::size_t i = 0; i < network.getNumClusters(); i++) {

			auto cluster = network.getClusterCommon(i);
=======
		// Consider each cluster.
		for (IReactant const &currReactant : network.getAll()) {

			auto const &cluster = static_cast<IReactant const&>(currReactant);
>>>>>>> 8ccda517

			// Get its diffusion factor and migration energy
			double diffFactor = cluster.getDiffusionFactor();
			double migration = cluster.getMigrationEnergy();

			// Don't do anything if the diffusion factor is 0.0
			if (xolotlCore::equal(diffFactor, 0.0)
					|| migration > migrationThreshold)
				continue;

			// Note that cluster is diffusing.
			diffusingClusters.emplace_back(i);

			// Set the ofill value to 1 for this cluster
			ofillMap[i].emplace_back(i);
		}

		return;
	}

	/**
	 * Get the total number of diffusing clusters in the network.
	 *
	 * @return The number of diffusing clusters
	 */
	int getNumberOfDiffusing() const override {
		return diffusingClusters.size();
	}

};
//end class DiffusionHandler

} /* end namespace xolotlCore */
#endif<|MERGE_RESOLUTION|>--- conflicted
+++ resolved
@@ -41,30 +41,15 @@
 	 * @param network The network
 	 * @param ofillMap Map of connectivity for diffusing clusters.
 	 */
-<<<<<<< HEAD
-	virtual void initializeOFill(const experimental::IReactionNetwork& network,
-			experimental::IReactionNetwork::SparseFillMap& ofillMap) override {
-=======
-	virtual void initializeOFill(const IReactionNetwork &network,
-			IReactionNetwork::SparseFillMap &ofillMap) override {
-
-		int dof = network.getDOF();
->>>>>>> 8ccda517
+	virtual void initializeOFill(const experimental::IReactionNetwork &network,
+			experimental::IReactionNetwork::SparseFillMap &ofillMap) override {
 
 		// Clear the index vector
 		diffusingClusters.clear();
 
-<<<<<<< HEAD
 		// Consider each cluster
 		for (std::size_t i = 0; i < network.getNumClusters(); i++) {
-
 			auto cluster = network.getClusterCommon(i);
-=======
-		// Consider each cluster.
-		for (IReactant const &currReactant : network.getAll()) {
-
-			auto const &cluster = static_cast<IReactant const&>(currReactant);
->>>>>>> 8ccda517
 
 			// Get its diffusion factor and migration energy
 			double diffFactor = cluster.getDiffusionFactor();
