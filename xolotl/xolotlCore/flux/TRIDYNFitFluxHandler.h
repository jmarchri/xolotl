#ifndef TRIDYNFITFLUXHANDLER_H
#define TRIDYNFITFLUXHANDLER_H

#include "FluxHandler.h"
#include <cmath>
#include <TokenizedLineReader.h>
#include <string.h>
#include <iostream>
#include <fstream>
#include <mpi.h>

namespace xolotlCore {

/**
 * This class realizes the IFluxHandler interface to calculate the incident helium flux
 * for a (100) oriented tungsten material using TRIDYN input data.
 */
class TRIDYNFitFluxHandler: public FluxHandler {
private:

	/**
	 * Parameters for the polynomial fits that will be read from a file
	 */
	std::vector<std::vector<double> > fitParams;

	/**
<<<<<<< HEAD
	 * The index of the V cluster.
	 */
	int vDefectIndex;

	/**
	 * The index of the I cluster.
	 */
	int iDefectIndex;

	/**
	 * Function that calculate the flux at a given position x (in nm).
=======
	 * The total depths on which the flux is defined.
	 */
	std::vector<double> totalDepths;

	/**
	 * The reduction factor between He and other depositions.
	 */
	std::vector<double> reductionFactors;

	/**
	 * Value of the fit function integrated on the grid.
	 */
	std::vector<double> normFactors;

	/**
	 * Vector to hold the incident flux for W values at each grid
	 * point (x position).
	 */
	std::vector<double> incidentWFluxVec;

	/**
	 * Vector to hold the incident flux for D values at each grid
	 * point (x position).
	 */
	std::vector<double> incidentDFluxVec;

	/**
	 * Vector to hold the incident flux for T values at each grid
	 * point (x position).
	 */
	std::vector<double> incidentTFluxVec;

	/**
	 * Function that calculate the flux of He at a given position x (in nm).
>>>>>>> d721e979
	 * This function is not normalized. The surface is supposed to be (100).
	 *
	 * @param x The position where to evaluate the fit
	 * @param i The indice of the fit
	 * @return The evaluated value
	 */
<<<<<<< HEAD
	double FitFunction(double x) {
		if (x > 11.5)
			return 0.0;

		// Compute the polynomial fit
		double value = A0 + A1 * x + A2 * pow(x, 2.0) + A3 * pow(x, 3.0)
				+ A4 * pow(x, 4.0) + A5 * pow(x, 5.0) + A6 * pow(x, 6.0)
				+ A7 * pow(x, 7.0) + A8 * pow(x, 8.0) + A9 * pow(x, 9.0)
				+ A10 * pow(x, 10.0) + A11 * pow(x, 11.0) + A12 * pow(x, 12.0)
				+ A13 * pow(x, 13.0) + A14 * pow(x, 14.0) + A15 * pow(x, 15.0);
=======
	double FitFunction(double x, int i) {
		if (x > totalDepths[i])
			return 0.0;

		// Compute the polynomial fit
		auto params = fitParams[i];
		double value = params[0] + params[1] * x + params[2] * pow(x, 2.0)
				+ params[3] * pow(x, 3.0) + params[4] * pow(x, 4.0)
				+ params[5] * pow(x, 5.0) + params[6] * pow(x, 6.0)
				+ params[7] * pow(x, 7.0) + params[8] * pow(x, 8.0)
				+ params[9] * pow(x, 9.0) + params[10] * pow(x, 10.0)
				+ params[11] * pow(x, 11.0) + params[12] * pow(x, 12.0)
				+ params[13] * pow(x, 13.0) + params[14] * pow(x, 14.0)
				+ params[15] * pow(x, 15.0);
>>>>>>> d721e979

		return std::max(value, 0.0);
	}

public:

	/**
	 * The constructor
	 */
<<<<<<< HEAD
	TRIDYNFitFluxHandler() :
			A0(0.0), A1(0.0), A2(0.0), A3(0.0), A4(0.0), A5(0.0), A6(0.0), A7(
					0.0), A8(0.0), A9(0.0), A10(0.0), A11(0.0), A12(0.0), A13(
					0.0), A14(0.0), A15(0.0), vDefectIndex(-1), iDefectIndex(-1) {
=======
	TRIDYNFitFluxHandler() {
>>>>>>> d721e979
	}

	/**
	 * The Destructor
	 */
	~TRIDYNFitFluxHandler() {
	}

	/**
	 * Compute and store the incident flux values at each grid point.
	 * \see IFluxHandler.h
	 */
	void initializeFluxHandler(const IReactionNetwork& network, int surfacePos,
			std::vector<double> grid) {
		// Read the parameter file
		std::ifstream paramFile;
		paramFile.open("tridyn.dat");

		if (!paramFile.good()) {
<<<<<<< HEAD
			std::cout
					<< "No parameter files for TRIDYN flux, the flux will be 0"
					<< std::endl;
		} else {
			// Get the line
			std::string line;
			getline(paramFile, line);

			// Build an input stream from the line string
			xolotlCore::TokenizedLineReader<double> reader;
			auto lineSS = std::make_shared<std::istringstream>(line);
			reader.setInputStream(lineSS);

			// Break the line into tokens
			auto tokens = reader.loadLine();
			// Set the parameters for the fit
			A0 = tokens[0];
			A1 = tokens[1];
			A2 = tokens[2];
			A3 = tokens[3];
			A4 = tokens[4];
			A5 = tokens[5];
			A6 = tokens[6];
			A7 = tokens[7];
			A8 = tokens[8];
			A9 = tokens[9];
			A10 = tokens[10];
			A11 = tokens[11];
			A12 = tokens[12];
			A13 = tokens[13];
			A14 = tokens[14];
			A15 = tokens[15];
=======
			// Print a message
			std::cout
					<< "No parameter files for TRIDYN flux, the flux will be 0"
					<< std::endl;

			// Set the depths to 0.0
			totalDepths.push_back(0.0);
			totalDepths.push_back(0.0);
			totalDepths.push_back(0.0);
			totalDepths.push_back(0.0);

			// Set the reduction factors to 0.0
			reductionFactors.push_back(0.0);
			reductionFactors.push_back(0.0);
			reductionFactors.push_back(0.0);
			reductionFactors.push_back(0.0);
		} else {
			// Build an input stream from the string
			xolotlCore::TokenizedLineReader<double> reader;
			// Get the line
			std::string line;
			getline(paramFile, line);
			auto lineSS = std::make_shared<std::istringstream>(line);
			reader.setInputStream(lineSS);

			// Read the first line
			auto tokens = reader.loadLine();
			// And start looping on the lines
			int i = 0;
			while (i < 4) {
				// Get the fraction
				reductionFactors.push_back(tokens[0]);

				// Set the parameters for the fit
				getline(paramFile, line);
				lineSS = std::make_shared<std::istringstream>(line);
				reader.setInputStream(lineSS);
				tokens = reader.loadLine();
				std::vector<double> params;
				params.push_back(tokens[0]);
				params.push_back(tokens[1]);
				params.push_back(tokens[2]);
				params.push_back(tokens[3]);
				params.push_back(tokens[4]);
				params.push_back(tokens[5]);
				params.push_back(tokens[6]);
				params.push_back(tokens[7]);
				params.push_back(tokens[8]);
				params.push_back(tokens[9]);
				params.push_back(tokens[10]);
				params.push_back(tokens[11]);
				params.push_back(tokens[12]);
				params.push_back(tokens[13]);
				params.push_back(tokens[14]);
				params.push_back(tokens[15]);
				fitParams.push_back(params);
				// Set the total depth where the fit is defined
				totalDepths.push_back(tokens[16] + 0.1);

				// Read the next line
				getline(paramFile, line);
				lineSS = std::make_shared<std::istringstream>(line);
				reader.setInputStream(lineSS);
				tokens = reader.loadLine();
				// Increase the loop number
				i++;
			}
>>>>>>> d721e979
		}

		// Close the file
		paramFile.close();

		// Set the grid
		xGrid = grid;

		if (xGrid.size() == 0)
			return;

		// Clear the norm factors
		normFactors.clear();

		// Loop on the different types of clusters, He, W, D, T
		for (int index = 0; index < 4; index++) {
			// Compute the norm factor because the fit function has an
			// arbitrary amplitude
			normFactors.push_back(0.0);
			// Loop on the x grid points skipping the first after the surface position
			// and last because of the boundary conditions
			for (int i = surfacePos + 1; i < xGrid.size() - 3; i++) {
				// Get the x position
				double x = xGrid[i + 1] - xGrid[surfacePos + 1];

				// Add the the value of the function times the step size
				normFactors[index] += FitFunction(x, index)
						* (xGrid[i + 1] - xGrid[i]);
			}

			// Factor the incident flux will be multiplied by to get
			// the wanted intensity
			double fluxNormalized = 0.0;
			if (normFactors[index] > 0.0) {
				fluxNormalized = fluxAmplitude * reductionFactors[index]
						/ normFactors[index];
			}

			// Select the right vector
			std::vector<double> *fluxVec = nullptr;
			switch (index) {
			case 0:
				fluxVec = &incidentFluxVec;
				break;
			case 1:
				fluxVec = &incidentWFluxVec;
				break;
			case 2:
				fluxVec = &incidentDFluxVec;
				break;
			case 3:
				fluxVec = &incidentTFluxVec;
				break;
			default:
				break;
			}

			// Clear the flux vector
			fluxVec->clear();
			// The first value corresponding to the surface position should always be 0.0
			fluxVec->push_back(0.0);

			// Starts at i = surfacePos + 1 because the first value was already put in the vector
			for (int i = surfacePos + 1; i < xGrid.size() - 3; i++) {
				// Get the x position
				auto x = xGrid[i + 1] - xGrid[surfacePos + 1];

				// Compute the flux value
				double incidentFlux = fluxNormalized * FitFunction(x, index);
				// Add it to the vector
				fluxVec->push_back(incidentFlux);
			}

			// The last value should always be 0.0 because of boundary conditions
			fluxVec->push_back(0.0);
		}

		// Set the flux index corresponding the the single helium cluster here
		auto fluxCluster = network.get(Species::He, 1);
		// Check that the helium cluster is present in the network
		if (!fluxCluster) {
			// Set its flux to 0.0
			fluxIndices.push_back(0);
			if (reductionFactors[0] > 0.0) {
				throw std::string(
						"\nThe single helium cluster is not present in the network, "
								"cannot use the flux option!");
			}
		} else
			fluxIndices.push_back(fluxCluster->getId() - 1);
//
		// Set the I index corresponding the the single interstitial cluster here
		fluxCluster = network.get(Species::I, 1);
		// Check that the I cluster is present in the network
		if (!fluxCluster) {
			// Set its flux to 0.0
			fluxIndices.push_back(0);
			if (reductionFactors[1] > 0.0) {
				throw std::string(
						"\nThe single interstitial cluster is not present in the network, "
								"cannot use the flux option!");
			}
		} else
			fluxIndices.push_back(fluxCluster->getId() - 1);

		// Set the D index corresponding the the single deuterium cluster here
		fluxCluster = network.get(Species::D, 1);
		// Check that the D cluster is present in the network
		if (!fluxCluster) {
			// Set its flux to 0.0
			fluxIndices.push_back(0);
			if (reductionFactors[2] > 0.0) {
				throw std::string(
						"\nThe single deuterium cluster is not present in the network, "
								"cannot use the flux option!");
			}
		} else
			fluxIndices.push_back(fluxCluster->getId() - 1);

		// Set the T index corresponding the the single tritium cluster here
		fluxCluster = network.get(Species::T, 1);
		// Check that the T cluster is present in the network
		if (!fluxCluster) {
			// Set its flux to 0.0
			fluxIndices.push_back(0);
			if (reductionFactors[3] > 0.0) {
				throw std::string(
						"\nThe single tritium cluster is not present in the network, "
								"cannot use the flux option!");
			}
		} else
			fluxIndices.push_back(fluxCluster->getId() - 1);

		// Prints both incident vectors in a file
		int procId;
		MPI_Comm_rank(MPI_COMM_WORLD, &procId);
		if (procId == 0) {
			std::ofstream outputFile;
			outputFile.open("incidentVectors.txt");
			for (int i = 0; i < incidentFluxVec.size(); i++) {
				outputFile << grid[surfacePos + i + 1] - grid[surfacePos + 1]
						<< " " << incidentFluxVec[i] << " "
						<< incidentWFluxVec[i] << " " << incidentDFluxVec[i]
						<< " " << incidentTFluxVec[i] << std::endl;
			}
			outputFile.close();
		}

		return;
	}

	/**
	 * This operation computes the flux due to incoming particles at a given grid point.
	 * \see IFluxHandler.h
	 */
	void computeIncidentFlux(double currentTime, double *updatedConcOffset,
			int xi, int surfacePos) {
		// Recompute the flux vector if a time profile is used
		if (useTimeProfile) {
			fluxAmplitude = getProfileAmplitude(currentTime);
			recomputeFluxHandler(surfacePos);
		}

		// Update the concentration array
		updatedConcOffset[fluxIndices[0]] += incidentFluxVec[xi - surfacePos]; // He
//		updatedConcOffset[fluxIndices[1]] += incidentFluxVec[xi - surfacePos] * 4.25e-7;
		updatedConcOffset[fluxIndices[1]] += incidentWFluxVec[xi - surfacePos]; // I
		updatedConcOffset[fluxIndices[2]] += incidentDFluxVec[xi - surfacePos]; // D
		updatedConcOffset[fluxIndices[3]] += incidentTFluxVec[xi - surfacePos]; // T

		return;
	}

	void recomputeFluxHandler(int surfacePos) {
		// Loop on the different types of clusters, He, W, D, t
		for (int index = 0; index < 4; index++) {
			// Select the right vector
			std::vector<double> *fluxVec = nullptr;
			switch (index) {
			case 0:
				fluxVec = &incidentFluxVec;
				break;
			case 1:
				fluxVec = &incidentWFluxVec;
				break;
			case 2:
				fluxVec = &incidentDFluxVec;
				break;
			case 3:
				fluxVec = &incidentTFluxVec;
				break;
			default:
				break;
			}

			// Factor the incident flux will be multiplied by
			double fluxNormalized = 0.0;
			if (normFactors[index] > 0.0)
				fluxNormalized = fluxAmplitude * reductionFactors[index]
						/ normFactors[index];

			// Starts a i = surfacePos + 1 because the first values were already put in the vector
			for (int i = surfacePos + 1; i < xGrid.size() - 3; i++) {
				// Get the x position
				auto x = xGrid[i + 1] - xGrid[surfacePos + 1];

				// Compute the flux value
				double incidentFlux = fluxNormalized * FitFunction(x, index);
				// Add it to the vector
				fluxVec->at(i - surfacePos) = incidentFlux;
			}
		}

//		// Set the V index corresponding the the single vacancy cluster here
//		auto vCluster = network->get(vType, 1);
//		// Check that the V cluster is present in the network
//		if (!vCluster) {
//			throw std::string(
//					"\nThe single vacancy cluster is not present in the network, "
//							"cannot use the flux option!");
//		}
//		vDefectIndex = vCluster->getId() - 1;
//
//		// Set the I index corresponding the the single interstitial cluster here
//		auto iCluster = network->get(iType, 1);
//		// Check that the V cluster is present in the network
//		if (!iCluster) {
//			throw std::string(
//					"\nThe single interstitial cluster is not present in the network, "
//							"cannot use the flux option!");
//		}
//		iDefectIndex = iCluster->getId() - 1;

		return;
	}

	/**
	 * This operation computes the flux due to incoming particles at a given grid point.
	 * \see IFluxHandler.h
	 */
	void computeIncidentFlux(double currentTime, double *updatedConcOffset,
			int xi, int surfacePos) {
		// Recompute the flux vector if a time profile is used
		if (useTimeProfile) {
			fluxAmplitude = getProfileAmplitude(currentTime);
			recomputeFluxHandler(surfacePos);
		}

		// Update the concentration array
		updatedConcOffset[fluxIndex] += incidentFluxVec[xi - surfacePos];
//		updatedConcOffset[vDefectIndex] += incidentFluxVec[xi - surfacePos] * 4.25e-7;
//		updatedConcOffset[iDefectIndex] += incidentFluxVec[xi - surfacePos] * 4.25e-7;

		return;
	}

};
//end class TRIDYNFitFluxHandler

}

#endif<|MERGE_RESOLUTION|>--- conflicted
+++ resolved
@@ -24,19 +24,6 @@
 	std::vector<std::vector<double> > fitParams;
 
 	/**
-<<<<<<< HEAD
-	 * The index of the V cluster.
-	 */
-	int vDefectIndex;
-
-	/**
-	 * The index of the I cluster.
-	 */
-	int iDefectIndex;
-
-	/**
-	 * Function that calculate the flux at a given position x (in nm).
-=======
 	 * The total depths on which the flux is defined.
 	 */
 	std::vector<double> totalDepths;
@@ -71,25 +58,12 @@
 
 	/**
 	 * Function that calculate the flux of He at a given position x (in nm).
->>>>>>> d721e979
 	 * This function is not normalized. The surface is supposed to be (100).
 	 *
 	 * @param x The position where to evaluate the fit
 	 * @param i The indice of the fit
 	 * @return The evaluated value
 	 */
-<<<<<<< HEAD
-	double FitFunction(double x) {
-		if (x > 11.5)
-			return 0.0;
-
-		// Compute the polynomial fit
-		double value = A0 + A1 * x + A2 * pow(x, 2.0) + A3 * pow(x, 3.0)
-				+ A4 * pow(x, 4.0) + A5 * pow(x, 5.0) + A6 * pow(x, 6.0)
-				+ A7 * pow(x, 7.0) + A8 * pow(x, 8.0) + A9 * pow(x, 9.0)
-				+ A10 * pow(x, 10.0) + A11 * pow(x, 11.0) + A12 * pow(x, 12.0)
-				+ A13 * pow(x, 13.0) + A14 * pow(x, 14.0) + A15 * pow(x, 15.0);
-=======
 	double FitFunction(double x, int i) {
 		if (x > totalDepths[i])
 			return 0.0;
@@ -104,7 +78,6 @@
 				+ params[11] * pow(x, 11.0) + params[12] * pow(x, 12.0)
 				+ params[13] * pow(x, 13.0) + params[14] * pow(x, 14.0)
 				+ params[15] * pow(x, 15.0);
->>>>>>> d721e979
 
 		return std::max(value, 0.0);
 	}
@@ -114,14 +87,7 @@
 	/**
 	 * The constructor
 	 */
-<<<<<<< HEAD
-	TRIDYNFitFluxHandler() :
-			A0(0.0), A1(0.0), A2(0.0), A3(0.0), A4(0.0), A5(0.0), A6(0.0), A7(
-					0.0), A8(0.0), A9(0.0), A10(0.0), A11(0.0), A12(0.0), A13(
-					0.0), A14(0.0), A15(0.0), vDefectIndex(-1), iDefectIndex(-1) {
-=======
 	TRIDYNFitFluxHandler() {
->>>>>>> d721e979
 	}
 
 	/**
@@ -141,40 +107,6 @@
 		paramFile.open("tridyn.dat");
 
 		if (!paramFile.good()) {
-<<<<<<< HEAD
-			std::cout
-					<< "No parameter files for TRIDYN flux, the flux will be 0"
-					<< std::endl;
-		} else {
-			// Get the line
-			std::string line;
-			getline(paramFile, line);
-
-			// Build an input stream from the line string
-			xolotlCore::TokenizedLineReader<double> reader;
-			auto lineSS = std::make_shared<std::istringstream>(line);
-			reader.setInputStream(lineSS);
-
-			// Break the line into tokens
-			auto tokens = reader.loadLine();
-			// Set the parameters for the fit
-			A0 = tokens[0];
-			A1 = tokens[1];
-			A2 = tokens[2];
-			A3 = tokens[3];
-			A4 = tokens[4];
-			A5 = tokens[5];
-			A6 = tokens[6];
-			A7 = tokens[7];
-			A8 = tokens[8];
-			A9 = tokens[9];
-			A10 = tokens[10];
-			A11 = tokens[11];
-			A12 = tokens[12];
-			A13 = tokens[13];
-			A14 = tokens[14];
-			A15 = tokens[15];
-=======
 			// Print a message
 			std::cout
 					<< "No parameter files for TRIDYN flux, the flux will be 0"
@@ -242,7 +174,6 @@
 				// Increase the loop number
 				i++;
 			}
->>>>>>> d721e979
 		}
 
 		// Close the file
@@ -456,46 +387,6 @@
 			}
 		}
 
-//		// Set the V index corresponding the the single vacancy cluster here
-//		auto vCluster = network->get(vType, 1);
-//		// Check that the V cluster is present in the network
-//		if (!vCluster) {
-//			throw std::string(
-//					"\nThe single vacancy cluster is not present in the network, "
-//							"cannot use the flux option!");
-//		}
-//		vDefectIndex = vCluster->getId() - 1;
-//
-//		// Set the I index corresponding the the single interstitial cluster here
-//		auto iCluster = network->get(iType, 1);
-//		// Check that the V cluster is present in the network
-//		if (!iCluster) {
-//			throw std::string(
-//					"\nThe single interstitial cluster is not present in the network, "
-//							"cannot use the flux option!");
-//		}
-//		iDefectIndex = iCluster->getId() - 1;
-
-		return;
-	}
-
-	/**
-	 * This operation computes the flux due to incoming particles at a given grid point.
-	 * \see IFluxHandler.h
-	 */
-	void computeIncidentFlux(double currentTime, double *updatedConcOffset,
-			int xi, int surfacePos) {
-		// Recompute the flux vector if a time profile is used
-		if (useTimeProfile) {
-			fluxAmplitude = getProfileAmplitude(currentTime);
-			recomputeFluxHandler(surfacePos);
-		}
-
-		// Update the concentration array
-		updatedConcOffset[fluxIndex] += incidentFluxVec[xi - surfacePos];
-//		updatedConcOffset[vDefectIndex] += incidentFluxVec[xi - surfacePos] * 4.25e-7;
-//		updatedConcOffset[iDefectIndex] += incidentFluxVec[xi - surfacePos] * 4.25e-7;
-
 		return;
 	}
 
