--- conflicted
+++ resolved
@@ -10,12 +10,7 @@
 namespace xolotlCore {
 
 FluxHandler::FluxHandler() :
-<<<<<<< HEAD
-		fluence(0.0), fluxAmplitude(0.0), fluxIndex(-1), useTimeProfile(false), normFactor(
-				0.0) {
-=======
 		fluence(0.0), fluxAmplitude(0.0), useTimeProfile(false), normFactor(0.0) {
->>>>>>> ae3cf595
 	return;
 }
 
@@ -37,11 +32,7 @@
 		double x = xGrid[i + 1] - xGrid[surfacePos + 1];
 
 		// Add the the value of the function times the step size
-<<<<<<< HEAD
-		normFactor += FitFunction(x) * (xGrid[i] - xGrid[i - 1]);
-=======
 		normFactor += FitFunction(x) * (xGrid[i + 1] - xGrid[i]);
->>>>>>> ae3cf595
 	}
 
 	// Factor the incident flux will be multiplied by to get
