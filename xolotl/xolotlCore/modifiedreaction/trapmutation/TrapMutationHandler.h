#ifndef TRAPMUTATIONHANDLER_H
#define TRAPMUTATIONHANDLER_H

// Includes
#include <ITrapMutationHandler.h>
#include <Sigma3TrapMutationHandler.h>
#include <Constants.h>

namespace xolotlCore {

/**
 * This class realizes ITrapMutationHandler interface, responsible for the modified
 * trap-mutation of small helium clusters close to the surface.
 */
class TrapMutationHandler: public ITrapMutationHandler {
protected:

	/**
	 * This is a protected class used to store information about helium
	 * desorption.
	 */
	class Desorption {
	public:

		/**
		 * The size of the helium cluster that desorpts
		 */
		int size;

		/**
		 * The portion of the reactions that is desorption and NOT trap-mutation
		 */
		double portion;

		//! The constructor
		Desorption(int s, double p) :
				size(s), portion(p) {
		}
	};

	/** The vector containing the different depths for the modified trap-mutation
	 * associated with the surface
	 */
	std::vector<double> depthVec;

	//! The vector containing the different vacancy size for the modified trap-mutation
	std::vector<int> sizeVec;

	//! The trap-mutation rate
	double kMutation;

	//! The disappearing rate
	double kDis;

	//! To know if we want attenuation or not
	bool attenuation;

	/**
	 * The vector containing the indices of the bubbles created through modified
	 * trap-mutation for each grid point. The difference between this vector and depthVec
	 * is that this one is used for the actual computation whereas the other one is
	 * defined by the user. tmBubbles is created with the depthVec information.
	 */
	using ReactantRefVector1D = std::vector<IReactant::RefVector>;
	using ReactantRefVector2D = std::vector<ReactantRefVector1D>;
	using ReactantRefVector3D = std::vector<ReactantRefVector2D>;
	ReactantRefVector3D tmBubbles;

	/**
	 * The desorption information
	 */
	Desorption desorp;

	/**
	 * This method fills two vectors to define the modified trap-mutation: for the first one,
	 * the first value corresponds to the depth at which the He1 cluster undergo trap-mutation
	 * (if the value is negative it means that it doesn't TM), the second value correspond
	 * to He2, etc.; the second vector gives the size of the vacancies into which He
	 * trap-mutates. Information about desorption is also initialized here.
	 * It needs to be implemented by the daughter classes.
	 *
	 * @param temp The temperature of the system
	 */
<<<<<<< HEAD
	virtual void initializeDepthSize(double temp) {return;}
=======
	virtual void initializeDepthSize(double temp) {
		return;
	}
>>>>>>> ae3cf595

public:

	/**
	 * The constructor
	 */
	TrapMutationHandler() :
			kMutation(0.0), kDis(1.0), attenuation(true), desorp(0, 0.0) {
	}

	/**
	 * The destructor
	 */
	~TrapMutationHandler() {
	}

	/**
	 * The initialize method has to add connectivity between the He clusters and
	 * HeV_i clusters of same number of He, and I_i, with i = 1, 2. It must also
	 * initialize the rates of the reactions and define which trap-mutation is allowed
	 * at each grid point.
	 *
	 * \see ITrapMutationHandler.h
	 */
	void initialize(const IReactionNetwork& network, std::vector<double> grid,
			int ny = 0, double hy = 0.0, int nz = 0, double hz = 0.0);

	/**
	 * This method defines which trap-mutation is allowed at each grid point.
	 * The stored indices correspond to the HeV bubbles, and more precisely to their
	 * rank in the bubbles vector obtained with bubbles = network->getAll(heVType).
	 *
	 * \see ITrapMutationHandler.h
	 */
	void initializeIndex1D(int surfacePos, const IReactionNetwork& network,
			std::vector<IAdvectionHandler *> advectionHandlers,
			std::vector<double> grid);

	/**
	 * This method defines which trap-mutation is allowed at each grid point.
	 * The stored indices correspond to the HeV bubbles, and more precisely to their
	 * rank in the bubbles vector obtained with bubbles = network->getAll(heVType).
	 *
	 * \see ITrapMutationHandler.h
	 */
	void initializeIndex2D(std::vector<int> surfacePos,
			const IReactionNetwork& network,
			std::vector<IAdvectionHandler *> advectionHandlers,
			std::vector<double> grid, int ny, double hy);

	/**
	 * This method defines which trap-mutation is allowed at each grid point.
	 * The stored indices correspond to the HeV bubbles, and more precisely to their
	 * rank in the bubbles vector obtained with bubbles = network->getAll(heVType).
	 *
	 * \see ITrapMutationHandler.h
	 */
	void initializeIndex3D(std::vector<std::vector<int> > surfacePos,
			const IReactionNetwork& network,
			std::vector<IAdvectionHandler *> advectionHandlers,
			std::vector<double> grid, int ny, double hy, int nz, double hz);

	/**
	 * This method update the rate for the modified trap-mutation if the rates
	 * changed in the network, it should be called when temperature changes
	 * for instance.
	 *
	 * @param network The network
	 */
	void updateTrapMutationRate(const IReactionNetwork& network);

	/**
	 * This method set the boolean to remember if we want attenuation or not.
	 *
	 * @param isAttenuation True if we want attenuation
	 */
	void setAttenuation(bool isAttenuation);

	/**
	 * This method update the rate that makes the modified trap-mutation inefficient
	 * with time, depending on the total helium concentration.
	 *
	 * @param conc The concentration of helium
	 */
	void updateDisappearingRate(double conc);

	/**
	 * Compute the flux due to the modified trap-mutation for all the cluster,
	 * given the position index xi.
	 * This method is called by the RHSFunction from the PetscSolver.
	 *
	 * He_i --> (He_i)(V) + I
	 *
	 * F(He_i) = -F[(He_i)(V)] = -F(I) = -kMutation * C_(He_i)
	 *
	 * \see ITrapMutationHandler.h
	 */
	void computeTrapMutation(const IReactionNetwork& network, double *concOffset,
			double *updatedConcOffset, int xi, int yj = 0, int zk = 0);

	/**
	 * Compute the partials due to the modified trap-mutation for all the
	 * clusters given the position index xi. Returns the number of helium
	 * clusters that are undergoing trap-mutation at this grid point.
	 * This method is called by the RHSJacobian from the PetscSolver.
	 *
	 * He_i --> (He_i)(V) + I
	 *
	 * dF(He_i)/dC_(He_i) = -dF[(He_i)(V)]/dC_(He_i) = -dF(I)/dC_(He_i)
	 * 		= -kMutation
	 *
	 * \see ITrapMutationHandler.h
	 */
	int computePartialsForTrapMutation(const IReactionNetwork& network, double *val,
			int *indices, int xi, int yj = 0, int zk = 0);

	/**
	 * Get the total number of clusters in the network that can undergo trap mutation.
	 *
	 * @return The number of clusters
	 */
	virtual int getNumberOfMutating() const {
		return sizeVec.size();
	}

};
//end class TrapMutationHandler

} /* namespace xolotlCore */
#endif<|MERGE_RESOLUTION|>--- conflicted
+++ resolved
@@ -81,13 +81,9 @@
 	 *
 	 * @param temp The temperature of the system
 	 */
-<<<<<<< HEAD
-	virtual void initializeDepthSize(double temp) {return;}
-=======
 	virtual void initializeDepthSize(double temp) {
 		return;
 	}
->>>>>>> ae3cf595
 
 public:
 
