--- conflicted
+++ resolved
@@ -68,65 +68,17 @@
 }
 
 /**
-<<<<<<< HEAD
- * This operation computes the 3rd order Legendre polynomials
- *
- * f(x) = c0*P_0(x) + c1*P_1(x) + c2*P_2(x) + c3*P_3(x) = c0 + c1 * x +
- * c2*P_2(x) + c3*P_3(x)
- *
- * for a coefficient set {c0,c1,c2,c3}.
-=======
  * This operation computes the Nth order Legendre polynomials
  *
  * f(x) = c0*P_0(x) + c1*P_1(x) + ... + cN*P_N(x)
  *
  * for a coefficient set {c0,c1,...,cN}.
->>>>>>> d721e979
  *
  * @param x
  *            The x value of the function.
  * @param coeffs
  *            The coefficients array.
  */
-<<<<<<< HEAD
-inline double compute3rdOrderLegendre(double x, std::vector<double> coeffs) {
-	// Initialize the value
-	double value = 0.0;
-
-	// Compute the value
-	for (int i = 0; i < 4; i++) {
-		value = value + coeffs[i] * legendrePolynomial(x, i);
-	}
-
-	return value;
-}
-
-/**
- * This operation computes the 5th order Legendre polynomials
- *
- * f(x) = c0*P_0(x) + c1*P_1(x) + c2*P_2(x) + c3*P_3(x) + c4*P_4(x) +
- * c5*P_5(x) = c0 + c1 * x + c2*P_2(x) + c3*P_3(x) + c4*P_4(x) + c5*P_5(x)
- *
- * for a coefficient set {c0,c1,c2,c3,c4,c5}.
- *
- * @param x
- *            The x value of the function.
- * @param coeffs
- *            The coefficients array.
- */
-inline double compute5thOrderLegendre(double x, std::vector<double> coeffs) {
-	// Initialize the value
-	double value = 0.0;
-
-	// Compute the value
-	for (int i = 0; i < 6; i++) {
-		value = value + coeffs[i] * legendrePolynomial(x, i);
-	}
-
-	return value;
-}
-
-=======
 template<uint32_t N>
 inline double computeNthOrderLegendre(double x,
 		const std::array<double, N + 1>& coeffs) {
@@ -190,19 +142,6 @@
 	return toReturn;
 }
 
-// Concise names for multi-dimensional arrays.
-// For dimensions > 1, this gives C-style row-major ordering.
-// (I.e., last dimension varies fastest when indexing.)
-template<class T, uint32_t N>
-using Array1D = std::array<T, N>;
-
-template<class T, uint32_t N0, uint32_t N1>
-using Array2D = Array1D<Array1D<T, N1>, N0>;
-
-template<class T, uint32_t N0, uint32_t N1, uint32_t N2>
-using Array3D = Array1D<Array2D<T, N1, N2> , N0>;
-
->>>>>>> d721e979
 }
 
 #endif /* MATHUTILS_H_ */