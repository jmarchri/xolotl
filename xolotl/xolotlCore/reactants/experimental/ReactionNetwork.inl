--- conflicted
+++ resolved
@@ -228,8 +228,6 @@
         data.diffusionFactor(i) = generator.getDiffusionFactor(cluster);
     });
     
-
-        std::cout << data.diffusionFactor(0) << std::endl;
 }
 
 template <typename TImpl>
@@ -283,18 +281,8 @@
 void
 ReactionNetworkWorker<TImpl>::defineReactions()
 {
-<<<<<<< HEAD
-    network._subpaving.syncAll(plsm::onHost);
-    network.syncClusterDataOnHost();
-
-    auto tiles = network._clusterDataMirror.tiles;
-    auto diffusionFactor = network._clusterDataMirror.diffusionFactor;
-    
-    std::cout << diffusionFactor(0) << std::endl;
-=======
     _nw._subpaving.syncAll(plsm::onHost);
     _nw.syncClusterDataOnHost();
->>>>>>> c97cb16c
 
     auto tiles = _nw._clusterDataMirror.tiles;
     auto diffusionFactor = _nw._clusterDataMirror.diffusionFactor;
@@ -307,7 +295,6 @@
     auto& dissClusterSets = clusterSetsPair.dissClusterSets;
     auto nProdReactions = prodClusterSets.size();
     auto nDissReactions = dissClusterSets.size();
-//	std::cout << nProdReactions << " " << nDissReactions << std::endl;
 
     auto prodSetsHostView =
         Kokkos::View<ClusterSet*, Kokkos::HostSpace, Kokkos::MemoryUnmanaged>(
@@ -345,6 +332,7 @@
         auto id = i + nProdReactions;
         reactions(id) = ReactionType(reactionData, data, id, RType::dissociation,
             clSet.cluster0, clSet.cluster1, clSet.cluster2, clSet.cluster3);
+        // reactions(id) = 
     });
     Kokkos::fence();
 
