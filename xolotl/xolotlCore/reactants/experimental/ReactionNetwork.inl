--- conflicted
+++ resolved
@@ -23,7 +23,6 @@
     setLatticeParameter(options.getLatticeParameter());
     auto tiles = subpaving.getTiles(plsm::onDevice);
     _numClusters = tiles.extent(0);
-<<<<<<< HEAD
     
 //    // PRINT ALL THE CLUSTERS
 //    constexpr auto speciesRange = getSpeciesRange();
@@ -39,18 +38,6 @@
 //        std::cout << std::endl;
 //    }
     std::cout << "num: " << _numClusters << std::endl;
-=======
-
-//      // PRINT ALL THE CLUSTERS
-//      for (IndexType i = 0; i < _numClusters; ++i) {
-//          const auto& cl1Reg = tiles(i).getRegion();
-//          Composition lo1 = cl1Reg.getOrigin();
-//          Composition hi1 = cl1Reg.getUpperLimitPoint();
-//
-//          std::cout << i << " " << lo1[0] << std::endl;
-//      }
-//      std::cout << "num: " << _numClusters << std::endl;
->>>>>>> 1581771c
 
     {
     boost::timer::auto_cpu_timer t;
@@ -218,13 +205,7 @@
             KOKKOS_LAMBDA (IndexType i, IndexType j, double &max) {
         if (reactionRates(i, j) > max) max = reactionRates(i, j);
     }, Kokkos::Max<double>(largestRate));
-<<<<<<< HEAD
-    
-=======
-
-    // TODO: this is on the device I think, should it be passed to the host?
-
->>>>>>> 1581771c
+
     return largestRate;
 }
 
@@ -236,22 +217,9 @@
     // Get the extent of the reactions
     double leftSideRate = 0.0;
     // Loop on all the rates to get the maximum
-<<<<<<< HEAD
-    Kokkos::parallel_reduce(_numReactions,
-            KOKKOS_LAMBDA (const IndexType i, double &lsum) {
-        if (i < numProdReactions) {
-            lsum += prodReactions(i).contributeLeftSideRate(concentrations,
-                clusterId, gridIndex);
-        }
-        else {
-            lsum += dissReactions(i-numProdReactions).contributeLeftSideRate(concentrations,
-                clusterId, gridIndex);
-        }
-=======
     _reactions.reduce(KOKKOS_LAMBDA (auto&& reaction, double& lsum) {
         lsum += reaction.contributeLeftSideRate(concentrations, clusterId,
             gridIndex);
->>>>>>> 1581771c
     }, leftSideRate);
 
     return leftSideRate;
@@ -266,18 +234,11 @@
     double conc = 0.0;
     Kokkos::parallel_reduce(_numClusters,
             KOKKOS_LAMBDA (IndexType i, double &lsum) {
-<<<<<<< HEAD
     	const Region& clReg = tiles(i).getRegion();
     	const auto factor = clReg.volume() / clReg[type].length();
     	for (AmountType j : makeIntervalRange(clReg[type])) {
     		if (j >= minSize) lsum += concentrations(i) * factor;
     	}
-=======
-        const Region& clReg = tiles(i).getRegion();
-        for (AmountType j : makeIntervalRange(clReg[type])) {
-            if (j >= minSize) lsum += concentrations(i);
-        }
->>>>>>> 1581771c
     }, conc);
 
     return conc;
@@ -293,18 +254,11 @@
     auto clusterData = _clusterData;
     Kokkos::parallel_reduce(_numClusters,
             KOKKOS_LAMBDA (IndexType i, double &lsum) {
-<<<<<<< HEAD
     	const Region& clReg = tiles(i).getRegion();
     	const auto factor = clReg.volume() / clReg[type].length();
     	for (AmountType j : makeIntervalRange(clReg[type])) {
     		if (j >= minSize) lsum += concentrations(i) * clusterData.reactionRadius(i) * factor;
     	}
-=======
-        const Region& clReg = tiles(i).getRegion();
-        for (AmountType j : makeIntervalRange(clReg[type])) {
-            if (j >= minSize) lsum += concentrations(i) * clusterData.reactionRadius(i);
-        }
->>>>>>> 1581771c
     }, conc);
 
     return conc;
@@ -319,18 +273,11 @@
     double conc = 0.0;
     Kokkos::parallel_reduce(_numClusters,
             KOKKOS_LAMBDA (IndexType i, double &lsum) {
-<<<<<<< HEAD
     	const Region& clReg = tiles(i).getRegion();
     	const auto factor = clReg.volume() / clReg[type].length();
     	for (AmountType j : makeIntervalRange(clReg[type])) {
     		if (j >= minSize) lsum += concentrations(i) * j * factor;
     	}
-=======
-        const Region& clReg = tiles(i).getRegion();
-        for (AmountType j : makeIntervalRange(clReg[type])) {
-            if (j >= minSize) lsum += concentrations(i) * j;
-        }
->>>>>>> 1581771c
     }, conc);
 
     return conc;
@@ -359,22 +306,13 @@
     double conc = 0.0;
     Kokkos::parallel_reduce(_numClusters,
             KOKKOS_LAMBDA (IndexType i, double &lsum) {
-<<<<<<< HEAD
-    	const Region& clReg = tiles(i).getRegion();
-    	if (clReg[vIndex].begin() > 0) {
-        	const auto factor = clReg.volume() / clReg[type].length();
-    	for (AmountType j : makeIntervalRange(clReg[type])) {
-    		if (j >= minSize) lsum += concentrations(i) * j * factor;
-    	}
-    	}
-=======
         const Region& clReg = tiles(i).getRegion();
         if (clReg[vIndex].begin() > 0) {
-        for (AmountType j : makeIntervalRange(clReg[type])) {
-            if (j >= minSize) lsum += concentrations(i) * j;
+            const auto factor = clReg.volume() / clReg[type].length();
+            for (AmountType j : makeIntervalRange(clReg[type])) {
+                if (j >= minSize) lsum += concentrations(i) * j * factor;
+            }
         }
-        }
->>>>>>> 1581771c
     }, conc);
 
     return conc;
