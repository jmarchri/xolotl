#ifndef PSICLUSTER_H
#define PSICLUSTER_H

// Includes
#include <Reactant.h>
#include "IntegerRange.h"
<<<<<<< HEAD
#include <MathUtils.h>
=======
#include "NDArray.h"
>>>>>>> 84bcf505

namespace xolotlPerf {
class ITimer;
}

namespace xolotlCore {

/**
 * The PSICluster class is a Reactant that is specialized to work for
 * simulations of plasma-surface interactions. It provides special routines
 * for calculating the total flux due to production and dissociation and
 * obtaining the cluster size.
 *
 * PSIClusters must always be initialized with a size. If the constructor is
 * passed a size of zero or less, the actual size will be set to 1.
 *
 * The getComposition() operation is implemented by subclasses and will always
 * return a map with the keys He, V, I, HeV or HeI. The operation getTypeName()
 * will always return one of the same values.
 *
 * As a rule, it is possible to access directly some of the private members of
 * this class (id, concentration, reactionRadius, diffusionCoefficient, size,
 * type) instead of using the "get" functions for performance reasons. In
 * order to change these values the "set" functions must still be used.
 */
class PSICluster: public Reactant {

protected:

	/**
	 * This is a protected class that is used to implement the flux calculations
	 * for two body reactions or dissociation.
	 *
	 * The constant k+ or k- is stored along the clusters taking part in the
	 * reaction or dissociation for faster computation because they only change
	 * when the temperature change. k is computed when setTemperature() is called.
	 */
	class ClusterPair {
	public:

		/**
		 * The first cluster in the pair
		 */
		PSICluster& first;

		/**
		 * The second cluster in the pair
		 */
		PSICluster& second;

		/**
		 * The reaction/dissociation pointer to the list
		 */
		Reaction& reaction;

		/**
		 * All the coefficient needed to compute each element
		 * The first number represent the moment of A, the second of B
		 * in A + B -> C
		 *
		 * 0 -> l0
		 * 1 -> He
		 * 2 -> D
		 * 3 -> T
		 * 4 -> V
		 */
<<<<<<< HEAD
		double coefs[5][5] = { };
=======
        Array<double, 3, 3> a;
>>>>>>> 84bcf505

		//! The constructor
		ClusterPair(Reaction& _reaction, PSICluster& _first,
				PSICluster& _second) :
				first(_first), second(_second), reaction(_reaction) {
<<<<<<< HEAD
=======

            a.Init(0.0);
>>>>>>> 84bcf505
		}

		/**
		 * Default and copy constructors, disallowed.
		 */
		ClusterPair() = delete;

		// NB: if PSICluster keeps these in a std::vector,
		// copy ctor is needed.  Implicit definition is fine.
		// CombiningCluster(const CombiningCluster& other) = delete;
		// ClusterPair(const ClusterPair& other) = delete;
	};

	/**
	 * This is a protected class that is used to implement the flux calculations
	 * for combinations.
	 *
	 * The constant k+ is stored along the cluster that combines with this cluster
	 * for faster computation because they only change when the temperature change.
	 * k+ is computed when setTemperature() is called.
	 */
	struct CombiningCluster {

		/**
		 * The combining cluster
		 */
		PSICluster& combining;

		/**
		 * The reaction pointer to the list
		 */
		Reaction& reaction;

		/**
		 * All the coefficient needed to compute each element
		 * The first number represent the moment of A
		 * in A + this -> C
		 *
		 * 0 -> l0
		 * 1 -> He
		 * 2 -> D
		 * 3 -> T
		 * 4 -> V
		 */
<<<<<<< HEAD
		double coefs[5] = { };
=======
        Array<double, 3> a;
>>>>>>> 84bcf505

		//! The constructor
		CombiningCluster(Reaction& _reaction, PSICluster& _comb) :
				combining(_comb), reaction(_reaction) {
<<<<<<< HEAD
=======

            a.Init(0.0);
>>>>>>> 84bcf505
		}

		/**
		 * Default constructor, disallowed to prohibit building without args.
		 */
		CombiningCluster() = delete;

		// NB: if PSICluster keeps these in a std::vector,
		// copy ctor is needed.  Implicit definition is fine.
		// CombiningCluster(const CombiningCluster& other) = delete;
	};

	/**
	 * Bounds on number of He atoms represented by this cluster.
	 */
	IntegerRange<IReactant::SizeType> bounds[4] = { IntegerRange<
			IReactant::SizeType>(0, 0), IntegerRange<IReactant::SizeType>(0, 0),
			IntegerRange<IReactant::SizeType>(0, 0), IntegerRange<
					IReactant::SizeType>(0, 0) };

	/**
	 * This operation returns a set that contains only the entries of the
	 * reaction connectivity array that are non-zero.
	 *
	 * @return The set of connected reactants. Each entry in the set is the id
	 * of a connected cluster for forward reactions.
	 */
	std::set<int> getReactionConnectivitySet() const;

	/**
	 * This operation returns a set that contains only the entries of the
	 * dissociation connectivity array that are non-zero.
	 *
	 * @return The set of connected reactants. Each entry in the set is the id
	 * of a connected cluster for dissociation reactions
	 */
	const std::set<int> & getDissociationConnectivitySet() const;

	/**
	 * Output coefficients for a given reaction to the given output stream.
	 *
	 * @param os The output stream on which to write the coefficients.
	 * @param curr Information about our participation in a reaction.
	 */
	void dumpCoefficients(std::ostream& os, ClusterPair const& curr) const;
	void dumpCoefficients(std::ostream& os, CombiningCluster const& curr) const;

public:

	/**
	 * A vector of ClusterPairs that represents reacting pairs of clusters
	 * that produce this cluster. This vector should be populated early in the
	 * cluster's lifecycle by subclasses. In the standard Xolotl clusters,
	 * this vector is filled in createReactionConnectivity.
	 */
	std::vector<ClusterPair> reactingPairs;

	/**
	 * A vector of clusters that combine with this cluster to produce other
	 * clusters. This vector should be populated early in the cluster's
	 * lifecycle by subclasses. In the standard Xolotl clusters, this vector is
	 * filled in createReactionConnectivity.
	 */
	std::vector<CombiningCluster> combiningReactants;

	/**
	 * A vector of pairs of clusters: the first one is the one dissociation into
	 * this cluster, the second one is the one that is emitted at the same time
	 * during the dissociation. This vector should be populated early in the
	 * cluster's lifecycle by subclasses. In the standard Xolotl clusters, this
	 * vector is filled in dissociateCluster that is called by
	 * createDissociationConnectivity.
	 */
	std::vector<ClusterPair> dissociatingPairs;

	/**
	 * A vector of ClusterPairs that represent pairs of clusters that are emitted
	 * from the dissociation of this cluster. This vector should be populated early
	 * in the cluster's lifecycle by subclasses. In the standard Xolotl clusters,
	 * this vector is filled in emitClusters that is called by
	 * createDissociationConnectivity.
	 */
	std::vector<ClusterPair> emissionPairs;

	/**
	 * Default constructor, deleted because we require info to construct.
	 */
	PSICluster() = delete;

	/**
	 * Construct a PSICluster.
	 *
	 * @param registry The performance handler registry
	 */
	PSICluster(IReactionNetwork& _network,
			std::shared_ptr<xolotlPerf::IHandlerRegistry> registry,
			const std::string& _name = "PSICluster") :
			Reactant(_network, registry, _name) {

	}

	/**
	 * Copy constructor, deleted to prevent use.
	 */
	PSICluster(PSICluster &other) :
			Reactant(other) {
	}

	/**
	 * The destructor
	 */
	virtual ~PSICluster() {
	}

	/**
	 * Update reactant using other reactants in its network.
	 */
	virtual void updateFromNetwork() override;

	/**
	 * Note that we result from the given reaction.
	 * Assumes the reaction is already in our network.
	 *
	 * @param reaction The reaction creating this cluster.
	 * @param a Number that can be used by daughter classes.
	 * @param b Number that can be used by daughter classes.
	 */
	void resultFrom(ProductionReaction& reaction, int a[4] = defaultInit,
			int b[4] = defaultInit) override;

	/**
	 * Note that we result from the given reaction involving a super cluster.
	 * Assumes the reaction is already in the network.
	 *
	 * @param reaction The reaction creating this cluster.
	 * @param prInfos Production reaction parameters.
	 */
	void resultFrom(ProductionReaction& reaction,
			const std::vector<PendingProductionReactionInfo>& prInfos) override;

	/**
	 * Note that we combine with another cluster in a production reaction.
	 * Assumes that the reaction is already in our network.
	 *
	 * @param reaction The reaction where this cluster takes part.
	 * @param a Number that can be used by daughter classes.
	 */
	void participateIn(ProductionReaction& reaction, int a[4] = defaultInit) override;

	/**
	 * Note that we combine with another cluster in a production reaction
	 * involving a super cluster.
	 * Assumes that the reaction is already in our network.
	 *
	 * @param reaction The reaction where this cluster takes part.
	 * @param prInfos Production reaction parameters.
	 */
	void participateIn(ProductionReaction& reaction,
			const std::vector<PendingProductionReactionInfo>& prInfos) override;

	/**
	 * Note that we combine with another cluster in a dissociation reaction.
	 * Assumes the reaction is already in our network.
	 *
	 * @param reaction The reaction creating this cluster.
	 * @param a Number that can be used by daughter classes.
	 * @param b Number that can be used by daughter classes.
	 */
	void participateIn(DissociationReaction& reaction, int a[4] = defaultInit,
			int b[4] = defaultInit) override;

	/**
	 * Note that we combine with another cluster in a dissociation reaction
	 * involving a super cluster.
	 * Assumes the reaction is already inour network.
	 *
	 * @param reaction The reaction creating this cluster.
	 * @param prInfos Production reaction parameters.
	 */
	void participateIn(DissociationReaction& reaction,
			const std::vector<PendingProductionReactionInfo>& prInfos) override;

	/**
	 * Note that we emit from the given reaction.
	 * Assumes the reaction is already in our network.
	 *
	 * @param reaction The reaction where this cluster emits.
	 * @param a Number that can be used by daughter classes.
	 */
	void emitFrom(DissociationReaction& reaction, int a[4] = defaultInit) override;

	/**
	 * Note that we emit from the given reaction involving a super cluster.
	 * Assumes the reaction is already in our network.
	 *
	 * @param reaction The reaction where this cluster emits.
	 * @param prInfos Production reaction parameters.
	 */
	void emitFrom(DissociationReaction& reaction,
			const std::vector<PendingProductionReactionInfo>& prInfos) override;

	/**
	 * This operation returns the connectivity array for this cluster for
	 * forward reactions. An entry with value one means that this cluster
	 * and the cluster with id = index + 1 are connected.
	 * 
	 * @return The connectivity array for "forward" (non-dissociating)
	 * reactions
	 */
	virtual std::vector<int> getReactionConnectivity() const;

	/**
	 * This operation returns the connectivity array for this cluster for
	 * forward reactions. An entry with value one means that this cluster
	 * and the cluster with id = index + 1 are connected.
	 * 
	 * @return The connectivity array for "forward" (non-dissociating)
	 * reactions
	 */
	virtual std::vector<int> getDissociationConnectivity() const;

	/**
	 * This operation returns the first moment.
	 *
	 * @param axis The axis we are intersted in
	 * @return The moment
	 */
	virtual double getMoment(int axis) const {
		return 0.0;
	}

	/**
	 * This operation returns the distance to the mean.
	 *
	 * @param atom The number of atoms
	 * @param axis The axis we are intersted in
	 * @return The distance to the mean number of atoms in the group
	 */
	virtual double getDistance(int atom, int axis) const {
		return 0.0;
	}

	/**
	 * This operation returns the factor used for the moments.
	 *
	 * @param atom The number of atoms
	 * @param axis The axis we are intersted in
	 * @return The factor
	 */
	virtual double getFactor(int atom, int axis) const {
		return 0.0;
	}

	/**
	 * This operation returns the total flux of this cluster in the
	 * current network.
	 *
	 * @return The total change in flux for this cluster due to all
	 * reactions
	 */
	virtual double getTotalFlux() override {
		return getProductionFlux() - getCombinationFlux()
				+ getDissociationFlux() - getEmissionFlux();
	}

	/**
	 * This operation returns the total change in this cluster due to
	 * other clusters dissociating into it.
	 *
	 * @return The flux due to dissociation of other clusters
	 */
	virtual double getDissociationFlux() const;

	/**
	 * This operation returns the total change in this cluster due its
	 * own dissociation.
	 *
	 * @return The flux due to its dissociation
	 */
	virtual double getEmissionFlux() const;

	/**
	 * This operation returns the total change in this cluster due to
	 * the production of this cluster by other clusters.
	 *
	 * @return The flux due to this cluster being produced
	 */
	virtual double getProductionFlux() const;

	/**
	 * This operation returns the total change in this cluster due to
	 * the combination of this cluster with others.
	 *
	 * @return The flux due to this cluster combining with other clusters
	 */
	virtual double getCombinationFlux() const;

	/**
	 * This operation returns the list of partial derivatives of this cluster
	 * with respect to all other clusters in the network. The combined lists
	 * of partial derivatives from all of the clusters in the network can be
	 * used to form, for example, a Jacobian.
	 *
	 * @return The partial derivatives for this cluster where index zero
	 * corresponds to the first cluster in the list returned by the
	 * ReactionNetwork::getAll() operation.
	 */
	virtual std::vector<double> getPartialDerivatives() const override;

	/**
	 * This operation works as getPartialDerivatives above, but instead of
	 * returning a vector that it creates it fills a vector that is passed to
	 * it by the caller. This allows the caller to optimize the amount of
	 * memory allocations to just one if they are accessing the partial
	 * derivatives many times.
	 *
	 * @param the vector that should be filled with the partial derivatives
	 * for this reactant where index zero corresponds to the first reactant in
	 * the list returned by the ReactionNetwork::getAll() operation. The size of
	 * the vector should be equal to ReactionNetwork::size().
	 *
	 */
	virtual void getPartialDerivatives(std::vector<double> & partials) const
			override;

	/**
	 * This operation computes the partial derivatives due to production
	 * reactions.
	 *
	 * @param partials The vector into which the partial derivatives should be
	 * inserted. This vector should have a length equal to the size of the
	 * network.
	 */
	virtual void getProductionPartialDerivatives(
			std::vector<double> & partials) const;

	/**
	 * This operation computes the partial derivatives due to combination
	 * reactions.
	 *
	 * @param partials The vector into which the partial derivatives should be
	 * inserted. This vector should have a length equal to the size of the
	 * network.
	 */
	virtual void getCombinationPartialDerivatives(
			std::vector<double> & partials) const;

	/**
	 * This operation computes the partial derivatives due to dissociation of
	 * other clusters into this one.
	 *
	 * @param partials The vector into which the partial derivatives should be
	 * inserted. This vector should have a length equal to the size of the
	 * network.
	 */
	virtual void getDissociationPartialDerivatives(
			std::vector<double> & partials) const;

	/**
	 * This operation computes the partial derivatives due to emission
	 * reactions.
	 *
	 * @param partials The vector into which the partial derivatives should be
	 * inserted. This vector should have a length equal to the size of the
	 * network.
	 */
	virtual void getEmissionPartialDerivatives(
			std::vector<double> & partials) const;

	/**
	 * This operation reset the connectivity sets based on the information
	 * in the effective production and dissociation vectors.
	 */
	void resetConnectivities() override;

	/**
	 * This operation sets the diffusion factor, D_0, that is used to calculate
	 * the diffusion coefficient for this cluster.
	 *
	 * @param factor The diffusion factor
	 */
	void setDiffusionFactor(const double factor) override;

	/**
	 * This operation sets the migration energy for this reactant.
	 *
	 * @param energy The migration energy
	 */
	void setMigrationEnergy(const double energy) override;

	/**
	 * This operation returns the sum of combination rate and emission rate
	 * (where this cluster is on the left side of the reaction) for this
	 * particular cluster.
	 * This is used to computed the desorption rate in the
	 * modified trap-mutation handler.
	 *
	 * @return The rate
	 */
	double getLeftSideRate() const override;

	/**
	 * This operation returns a list that represents the connectivity
	 * between this cluster and other clusters in the network.
	 * "Connectivity" indicates whether two clusters interact, via any
	 * mechanism, in an abstract sense (as if they were nodes connected by
	 * an edge on a network graph).
	 *
	 * @return An array of ones and zeros that indicate whether or not this
	 * cluster interacts via any mechanism with another cluster. A "1" at
	 * the i-th entry in this array indicates that the cluster interacts
	 * with the i-th cluster in the ReactionNetwork and a "0" indicates
	 * that it does not.
	 */
	std::vector<int> getConnectivity() const override;

	/**
	 * Tell reactant to output a representation of its reaction coefficients
	 * to the given output stream.
	 *
	 * @param os Output stream on which to output coefficients.
	 */
	virtual void outputCoefficientsTo(std::ostream& os) const override;
};

} /* end namespace xolotlCore */
#endif<|MERGE_RESOLUTION|>--- conflicted
+++ resolved
@@ -4,11 +4,7 @@
 // Includes
 #include <Reactant.h>
 #include "IntegerRange.h"
-<<<<<<< HEAD
-#include <MathUtils.h>
-=======
 #include "NDArray.h"
->>>>>>> 84bcf505
 
 namespace xolotlPerf {
 class ITimer;
@@ -75,21 +71,14 @@
 		 * 3 -> T
 		 * 4 -> V
 		 */
-<<<<<<< HEAD
-		double coefs[5][5] = { };
-=======
-        Array<double, 3, 3> a;
->>>>>>> 84bcf505
+		Array<double, 5, 5> coefs;
 
 		//! The constructor
 		ClusterPair(Reaction& _reaction, PSICluster& _first,
 				PSICluster& _second) :
 				first(_first), second(_second), reaction(_reaction) {
-<<<<<<< HEAD
-=======
-
-            a.Init(0.0);
->>>>>>> 84bcf505
+
+			coefs.Init(0.0);
 		}
 
 		/**
@@ -134,20 +123,13 @@
 		 * 3 -> T
 		 * 4 -> V
 		 */
-<<<<<<< HEAD
-		double coefs[5] = { };
-=======
-        Array<double, 3> a;
->>>>>>> 84bcf505
+		Array<double, 5> coefs;
 
 		//! The constructor
 		CombiningCluster(Reaction& _reaction, PSICluster& _comb) :
 				combining(_comb), reaction(_reaction) {
-<<<<<<< HEAD
-=======
-
-            a.Init(0.0);
->>>>>>> 84bcf505
+
+			coefs.Init(0.0);
 		}
 
 		/**
@@ -295,7 +277,8 @@
 	 * @param reaction The reaction where this cluster takes part.
 	 * @param a Number that can be used by daughter classes.
 	 */
-	void participateIn(ProductionReaction& reaction, int a[4] = defaultInit) override;
+	void participateIn(ProductionReaction& reaction, int a[4] = defaultInit)
+			override;
 
 	/**
 	 * Note that we combine with another cluster in a production reaction
@@ -337,7 +320,8 @@
 	 * @param reaction The reaction where this cluster emits.
 	 * @param a Number that can be used by daughter classes.
 	 */
-	void emitFrom(DissociationReaction& reaction, int a[4] = defaultInit) override;
+	void emitFrom(DissociationReaction& reaction, int a[4] = defaultInit)
+			override;
 
 	/**
 	 * Note that we emit from the given reaction involving a super cluster.
