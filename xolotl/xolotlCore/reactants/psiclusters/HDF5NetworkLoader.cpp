#include "HDF5NetworkLoader.h"
#include <stdio.h>
#include <limits>
#include <algorithm>
#include <vector>
#include "PSIClusterReactionNetwork.h"
#include <xolotlPerf.h>
#include <HDF5Utils.h>

using namespace xolotlCore;

std::unique_ptr<IReactionNetwork> HDF5NetworkLoader::load(
		const IOptions& options) {
	// Get the dataset from the HDF5 files
	auto networkVector = xolotlCore::HDF5Utils::readNetwork(fileName);

	// Initialization
	int numHe = 0, numV = 0, numI = 0, numW = 0, numD = 0, numT = 0;
	double formationEnergy = 0.0, migrationEnergy = 0.0;
	double diffusionFactor = 0.0;
	std::vector<std::reference_wrapper<Reactant> > reactants;

	// Prepare the network
<<<<<<< HEAD
	std::shared_ptr<PSIClusterReactionNetwork> network = std::make_shared<
			PSIClusterReactionNetwork>(handlerRegistry);
=======
	std::unique_ptr<PSIClusterReactionNetwork> network(
			new PSIClusterReactionNetwork(handlerRegistry));
>>>>>>> ae3cf595

	// Loop on the networkVector
	for (auto lineIt = networkVector.begin(); lineIt != networkVector.end();
			lineIt++) {
		// Composition of the cluster
		numHe = (int) (*lineIt)[0];
<<<<<<< HEAD
		numW = (int) (*lineIt)[1];
		numV = -numW * (numW < 0);
		numI = numW * (numW > 0);
		numD = (int) (*lineIt)[2];
		numT = (int) (*lineIt)[3];
		// Create the cluster
		auto nextCluster = createPSICluster(numHe, numV, numI, numD, numT);

		// Energies
		formationEnergy = (*lineIt)[4];
		migrationEnergy = (*lineIt)[5];
		diffusionFactor = (*lineIt)[6];
=======
		numV = (int) (*lineIt)[1];
		numI = (int) (*lineIt)[2];

		// If the cluster is big enough to be grouped
		if (numV >= vMin && numHe > 0) {
			// Created the coordinates and store them
			auto pair = std::make_pair(numHe, numV);
			heVList.emplace(pair);
		} else {
			// Create the cluster
			auto nextCluster = createPSICluster(numHe, numV, numI, *network);
>>>>>>> ae3cf595

			// Energies
			formationEnergy = (*lineIt)[3];
			migrationEnergy = (*lineIt)[4];
			diffusionFactor = (*lineIt)[5];

<<<<<<< HEAD
		// Check if we want dummy reactions
		if (dummyReactions) {
			// Create a dummy cluster (Reactant) from the existing cluster
			auto dummyCluster = std::static_pointer_cast<Reactant>(
					nextCluster->Reactant::clone());
			// Add the cluster to the network
			network->add(dummyCluster);
			// Add it to the list so that we can set the network later
			reactants.push_back(dummyCluster);
		} else {
			// Add the cluster to the network
			network->add(nextCluster);
			// Add it to the list so that we can set the network later
			reactants.push_back(nextCluster);
=======
			// Set the formation energy
			nextCluster->setFormationEnergy(formationEnergy);
			// Set the diffusion factor and migration energy
			nextCluster->setMigrationEnergy(migrationEnergy);
			nextCluster->setDiffusionFactor(diffusionFactor);

			// Save it in the network
			pushPSICluster(network, reactants, nextCluster);
>>>>>>> ae3cf595
		}
	}

	// Ask reactants to update now that they are in network.
	for (IReactant& currReactant : reactants) {
		currReactant.updateFromNetwork();
	}

	// Check if we want dummy reactions
	if (!dummyReactions) {
		// Apply sectional grouping
		applySectionalGrouping(*network);
	}

	// Create the reactions
	network->createReactionConnectivity();

	// Recompute Ids and network size
	network->reinitializeNetwork();

	// Need to use move() because return type uses smart pointer to base class,
	// not derived class that we created.
	// Some C++11 compilers accept it without the move, but apparently
	// that is not correct behavior until C++14.
	return std::move(network);
}
<|MERGE_RESOLUTION|>--- conflicted
+++ resolved
@@ -18,38 +18,21 @@
 	int numHe = 0, numV = 0, numI = 0, numW = 0, numD = 0, numT = 0;
 	double formationEnergy = 0.0, migrationEnergy = 0.0;
 	double diffusionFactor = 0.0;
-	std::vector<std::reference_wrapper<Reactant> > reactants;
+	std::vector < std::reference_wrapper<Reactant> > reactants;
 
 	// Prepare the network
-<<<<<<< HEAD
-	std::shared_ptr<PSIClusterReactionNetwork> network = std::make_shared<
-			PSIClusterReactionNetwork>(handlerRegistry);
-=======
-	std::unique_ptr<PSIClusterReactionNetwork> network(
-			new PSIClusterReactionNetwork(handlerRegistry));
->>>>>>> ae3cf595
+	std::unique_ptr < PSIClusterReactionNetwork
+			> network(new PSIClusterReactionNetwork(handlerRegistry));
 
 	// Loop on the networkVector
 	for (auto lineIt = networkVector.begin(); lineIt != networkVector.end();
 			lineIt++) {
 		// Composition of the cluster
 		numHe = (int) (*lineIt)[0];
-<<<<<<< HEAD
-		numW = (int) (*lineIt)[1];
-		numV = -numW * (numW < 0);
-		numI = numW * (numW > 0);
-		numD = (int) (*lineIt)[2];
-		numT = (int) (*lineIt)[3];
-		// Create the cluster
-		auto nextCluster = createPSICluster(numHe, numV, numI, numD, numT);
-
-		// Energies
-		formationEnergy = (*lineIt)[4];
-		migrationEnergy = (*lineIt)[5];
-		diffusionFactor = (*lineIt)[6];
-=======
-		numV = (int) (*lineIt)[1];
-		numI = (int) (*lineIt)[2];
+		numD = (int) (*lineIt)[1];
+		numT = (int) (*lineIt)[2];
+		numV = (int) (*lineIt)[3];
+		numI = (int) (*lineIt)[4];
 
 		// If the cluster is big enough to be grouped
 		if (numV >= vMin && numHe > 0) {
@@ -58,30 +41,14 @@
 			heVList.emplace(pair);
 		} else {
 			// Create the cluster
-			auto nextCluster = createPSICluster(numHe, numV, numI, *network);
->>>>>>> ae3cf595
+			auto nextCluster = createPSICluster(numHe, numD, numT, numV, numI,
+					*network);
 
 			// Energies
-			formationEnergy = (*lineIt)[3];
-			migrationEnergy = (*lineIt)[4];
-			diffusionFactor = (*lineIt)[5];
+			formationEnergy = (*lineIt)[5];
+			migrationEnergy = (*lineIt)[6];
+			diffusionFactor = (*lineIt)[7];
 
-<<<<<<< HEAD
-		// Check if we want dummy reactions
-		if (dummyReactions) {
-			// Create a dummy cluster (Reactant) from the existing cluster
-			auto dummyCluster = std::static_pointer_cast<Reactant>(
-					nextCluster->Reactant::clone());
-			// Add the cluster to the network
-			network->add(dummyCluster);
-			// Add it to the list so that we can set the network later
-			reactants.push_back(dummyCluster);
-		} else {
-			// Add the cluster to the network
-			network->add(nextCluster);
-			// Add it to the list so that we can set the network later
-			reactants.push_back(nextCluster);
-=======
 			// Set the formation energy
 			nextCluster->setFormationEnergy(formationEnergy);
 			// Set the diffusion factor and migration energy
@@ -90,7 +57,6 @@
 
 			// Save it in the network
 			pushPSICluster(network, reactants, nextCluster);
->>>>>>> ae3cf595
 		}
 	}
 
@@ -102,7 +68,7 @@
 	// Check if we want dummy reactions
 	if (!dummyReactions) {
 		// Apply sectional grouping
-		applySectionalGrouping(*network);
+		applySectionalGrouping (*network);
 	}
 
 	// Create the reactions
@@ -116,4 +82,4 @@
 	// Some C++11 compilers accept it without the move, but apparently
 	// that is not correct behavior until C++14.
 	return std::move(network);
-}
+}