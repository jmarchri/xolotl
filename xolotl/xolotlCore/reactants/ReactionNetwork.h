--- conflicted
+++ resolved
@@ -2,7 +2,6 @@
 #define REACTION_NETWORK_H
 
 // Includes
-#include <set>
 #include <map>
 #include <unordered_map>
 #include <algorithm>
@@ -141,29 +140,6 @@
 	DissociationReactionMap dissociationReactionMap;
 
 	/**
-	 * All known production reactions in the network.
-	 */
-	std::vector<std::shared_ptr<ProductionReaction> > allProductionReactions;
-
-	/**
-	 * Map of known ProductionReactions for quickly
-	 * identifying known reactions.
-	 */
-	std::map<ProductionReaction::KeyType, std::shared_ptr<ProductionReaction> > productionReactionMap;
-
-	/**
-	 * All known dissociation reactions in the network.
-	 */
-	std::vector<std::shared_ptr<DissociationReaction> > allDissociationReactions;
-
-	/**
-	 * Map of known DissociationReactions for quickly
-	 * identifying known reactions.
-	 */
-	std::map<DissociationReaction::KeyType,
-			std::shared_ptr<DissociationReaction> > dissociationReactionMap;
-
-	/**
 	 * A map for storing the dfill configuration and accelerating the formation of
 	 * the Jacobian. Its keys are reactant/cluster ids and its values are integer
 	 * vectors of the column ids that are marked as connected for that cluster in
@@ -199,15 +175,9 @@
 	std::map<ReactantType, IReactant::SizeType> maxClusterSizeMap;
 
 	/**
-<<<<<<< HEAD
-	 * The biggest rate for this cluster
-	 */
-	double biggestRate;
-=======
 	 * This vector contains the information on the group bounds in both directions.
 	 */
 	std::vector<IReactant::SizeType> boundVector;
->>>>>>> d721e979
 
 	/**
 	 * All reactants known to the network.
@@ -218,11 +188,6 @@
 	 * This map stores all of the clusters in the network by type.
 	 */
 	std::unordered_map<ReactantType, ReactantMap> clusterTypeMap;
-
-	/**
-	 * Type of super cluster known by our network.
-	 */
-	ReactantType superClusterType;
 
 	/**
 	 * Calculate the reaction constant dependent on the
@@ -234,7 +199,7 @@
 	 * @param i The location on the grid
 	 * @return The rate
 	 */
-	double calculateReactionRateConstant(const ProductionReaction& reaction,
+	virtual double calculateReactionRateConstant(const ProductionReaction& reaction,
 			int i) const;
 
 	/**
@@ -249,7 +214,7 @@
 	 * @return The dissociation constant
 	 */
 	virtual double calculateDissociationConstant(
-			const DissociationReaction& reaction, int i) const = 0;
+			const DissociationReaction& reaction, int i) = 0;
 
 	/**
 	 * Calculate the binding energy for the dissociation cluster to emit the single
@@ -262,45 +227,6 @@
 			const DissociationReaction& reaction) const = 0;
 
 	/**
-<<<<<<< HEAD
-	 * Calculate the reaction constant dependent on the
-	 * reaction radii and the diffusion coefficients for the
-	 * ith and jth clusters, which itself depends on the current
-	 * temperature.
-	 *
-	 * @param reaction The reaction
-	 * @return The rate
-	 */
-	virtual double calculateReactionRateConstant(
-			ProductionReaction * reaction) const;
-
-	/**
-	 * Calculate the dissociation constant of the first cluster with respect to
-	 * the single-species cluster of the same type based on the current clusters
-	 * atomic volume, reaction rate constant, and binding energies.
-	 *
-	 * Need to be overwritten by daughter classes because of the atomic volume.
-	 *
-	 * @param reaction The reaction
-	 * @return The dissociation constant
-	 */
-	virtual double calculateDissociationConstant(
-			DissociationReaction * reaction) const {
-		return 0.0;
-	}
-
-	/**
-	 * Calculate the binding energy for the dissociation cluster to emit the single
-	 * and second cluster.
-	 *
-	 * @param reaction The reaction
-	 * @return The binding energy corresponding to this dissociation
-	 */
-	double computeBindingEnergy(DissociationReaction * reaction) const;
-
-	/**
-	 * The default constructor. It initializes the properties and reactants vector.
-=======
 	 * Find index of interval in boundVector that contains a value.
 	 * Assumes that:
 	 *   boundVector is sorted
@@ -312,7 +238,6 @@
 	 * @param val  The value of interest.
 	 * @return The lower bound of the interval in boundVector that contains
 	 *       'val.'  If there is no such interval, returns 0.
->>>>>>> d721e979
 	 */
 	std::size_t findBoundsIntervalBaseIdx(IReactant::SizeType val) const {
 
@@ -341,11 +266,9 @@
 	 * It initializes the properties and reactants vector.
 	 *
 	 * @param _knownReactantTypes Reactant types that we support.
-	 * @param _superClusterType Type of super cluster we should use.
 	 * @param _registry The performance handler registry
 	 */
 	ReactionNetwork(const std::set<ReactantType>& _knownReactantTypes,
-			ReactantType _superClusterType,
 			std::shared_ptr<xolotlPerf::IHandlerRegistry> _registry);
 
 	/**
@@ -494,6 +417,22 @@
 	}
 
 	/**
+	 * Find the super cluster that contains the original cluster with the given composition.
+	 *
+	 * @param nHe The number of helium/xenon atoms
+	 * @param nD The number of deuterium atoms
+	 * @param nT The number of tritium atoms
+	 * @param nV The number of vacancies
+	 * @return The super cluster representing the cluster with nHe helium
+	 * and nV vacancies, or nullptr if no such cluster exists.
+	 */
+	virtual IReactant * getSuperFromComp(IReactant::SizeType nHe,
+			IReactant::SizeType nD, IReactant::SizeType nT,
+			IReactant::SizeType nV) const override {
+		return nullptr;
+	}
+
+	/**
 	 * Add a production reaction to the network.
 	 *
 	 * @param reaction The reaction that should be added to the network
@@ -510,24 +449,6 @@
 	 */
 	DissociationReaction& add(std::unique_ptr<DissociationReaction> reaction)
 			override;
-
-	/**
-	 * This operation adds a production reaction to the network.
-	 *
-	 * @param reaction The reaction that should be added to the network
-	 * @return The pointer to the reaction that is now in the network
-	 */
-	virtual std::shared_ptr<ProductionReaction> addProductionReaction(
-			std::shared_ptr<ProductionReaction> reaction);
-
-	/**
-	 * This operation adds a dissociation reaction to the network.
-	 *
-	 * @param reaction The reaction that should be added to the network
-	 * @return The pointer to the reaction that is now in the network
-	 */
-	virtual std::shared_ptr<DissociationReaction> addDissociationReaction(
-			std::shared_ptr<DissociationReaction> reaction);
 
 	/**
 	 * This operation fills an array of doubles with the concentrations of all
@@ -613,19 +534,6 @@
 	/**
 	 * Calculate all the rate constants for the reactions and dissociations of the network.
 	 * Need to be called only when the temperature changes.
-<<<<<<< HEAD
-	 *
-	 * Need to be overwritten by daughter classes.
-	 */
-	virtual void computeRateConstants() {
-		return;
-	}
-
-	/**
-	 * Compute the fluxes generated by all the reactions
-	 * for all the clusters and their momentum.
-=======
->>>>>>> d721e979
 	 *
 	 * Need to be overwritten by daughter classes.
 	 *
@@ -660,11 +568,6 @@
 	 * This operation returns the biggest production rate in the network.
 	 *
 	 * @return The biggest rate
-<<<<<<< HEAD
-	 */
-	double getBiggestRate() const {
-		return biggestRate;
-=======
 	 */
 	double getBiggestRate() const override {
 		return biggestRate;
@@ -676,7 +579,6 @@
 	 */
 	bool getDissociationsEnabled() const override {
 		return dissociationsEnabled;
->>>>>>> d721e979
 	}
 
 	/**
@@ -737,7 +639,7 @@
 	 *
 	 * @return Collection of reactant types supported by our network.
 	 */
-	const std::set<ReactantType>& getKnownReactantTypes() const {
+	const std::set<ReactantType>& getKnownReactantTypes() const override {
 		return knownReactantTypes;
 	}
 
