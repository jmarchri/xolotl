#ifndef IREACTANT_H
#define IREACTANT_H

// Includes
<<<<<<< HEAD
#include "IReactionNetwork.h"
#include "ReactantUtils.h"
=======
>>>>>>> d721e979
#include <memory>
#include <numeric>
#include <vector>
#include <array>
#include <unordered_map>
#include <map>
#include <sstream>
#include "Species.h"
#include "ReactantType.h"
#include "PendingProductionReactionInfo.h"

namespace xolotlCore {

class IReactionNetwork;
class ProductionReaction;
class DissociationReaction;

static int defaultInit[4] = { 0, 0, 0, 0 };

/**
 * A reactant is a general reacting body in a reaction network. It represents
 * any body whose population can change with time due to reactions of any type.
 *
 * Reactants inherently know the other reactants with which they interact. They
 * declare their interactions with other reactants in the network after it is
 * set (updateFromNetwork) via the getConnectivity() operation. "Connectivity"
 * indicates whether two Reacants interact, via any mechanism, in an abstract
 * sense (as if they were nodes connected by an edge on a network graph).
 *
 * This is an abstract base class that only provides direct support for
 * manipulating the concentration, etc. It should be subclassed to add
 * functionality for calculate fluxes and computing connectivity.
 */
class IReactant {

public:
	/**
	 * A nice name for type of variable holding amount of a species.
	 */
	using SizeType = uint32_t;

	/**
	 * Type of a reactant's composition.
	 * It is an array of values, one per known Species.
	 * The array values are ordered according to the integer values of
	 * the Species enums, so casting a Species value to an int can
	 * be used to index into the array to get the concentration of
	 * that Species.
	 */
	struct Composition: public std::array<SizeType, NumSpecies> {
		Composition() {
			// By default, initialize all species concentrations to 0.
			fill(0);
		}
	};

	/**
	 * Nice name for vector of IReactant references.
	 */
	using RefVector = std::vector<std::reference_wrapper<IReactant> >;
	using ConstRefVector = std::vector<std::reference_wrapper<const IReactant> >;

	/**
	 * The destructor
	 */
	virtual ~IReactant() {
	}

	/**
	 * Note that we result from the given reaction.
	 * Assumes the reaction is already in our network.
	 *
	 * @param reaction The reaction creating this cluster.
	 * @param a Number that can be used by daughter classes.
	 * @param b Number that can be used by daughter classes.
	 */
	virtual void resultFrom(ProductionReaction& reaction,
			int a[4] = defaultInit, int b[4] = defaultInit) = 0;

	/**
	 * Note that we result from the given reaction involving a super cluster.
	 * Assumes the reaction is already in the network.
	 *
	 * @param reaction The reaction creating this cluster.
	 * @param prInfos Production reaction parameters used by derived classes.
	 */
	virtual void resultFrom(ProductionReaction& reaction,
			const std::vector<PendingProductionReactionInfo>& prInfos) = 0;

	/**
	 * Note that we result from the given reaction involving a super cluster.
	 * Assumes the reaction is already in the network.
	 *
	 * @param reaction The reaction creating this cluster.
	 * @param product The cluster created by the reaction.
	 */
	virtual void resultFrom(ProductionReaction& reaction,
			IReactant& product) = 0;

	/**
	 * Note that we result from the given reaction.
	 * Assumes the reaction is already in our network.
	 *
	 * @param reaction The reaction creating this cluster.
	 * @param coef Number that can be used by daughter classes.
	 */
	virtual void resultFrom(ProductionReaction& reaction, double *coef) = 0;

	/**
	 * Note that we combine with another cluster in a production reaction.
	 * Assumes that the reaction is already in our network.
	 *
	 * @param reaction The reaction where this cluster takes part.
	 * @param a Number that can be used by daughter classes.
	 */
	virtual void participateIn(ProductionReaction& reaction, int a[4] =
			defaultInit) = 0;

	/**
	 * Note that we combine with another cluster in a production reaction
	 * involving a super cluster.
	 * Assumes that the reaction is already in our network.
	 *
	 * @param reaction The reaction where this cluster takes part.
	 * @param prInfos Production reaction parameters.
	 */
	virtual void participateIn(ProductionReaction& reaction,
			const std::vector<PendingProductionReactionInfo>& prInfos) = 0;

	/**
	 * Note that we combine with another cluster in a production reaction
	 * involving a super cluster.
	 * Assumes that the reaction is already in our network.
	 *
	 * @param reaction The reaction where this cluster takes part.
	 * @param product The cluster created by the reaction.
	 */
	virtual void participateIn(ProductionReaction& reaction,
			IReactant& product) = 0;

	/**
	 * Note that we combine with another cluster in a production reaction.
	 * Assumes that the reaction is already in our network.
	 *
	 * @param reaction The reaction where this cluster takes part.
	 * @param coef Number that can be used by daughter classes.
	 */
	virtual void participateIn(ProductionReaction& reaction, double *coef) = 0;

	/**
	 * Note that we combine with another cluster in a dissociation reaction.
	 * Assumes the reaction is already inour network.
	 *
	 * @param reaction The reaction creating this cluster.
	 * @param a Number that can be used by daughter classes.
	 * @param b Number that can be used by daughter classes.
	 */
	virtual void participateIn(DissociationReaction& reaction, int a[4] =
			defaultInit, int b[4] = defaultInit) = 0;

	/**
	 * Note that we combine with another cluster in a dissociation reaction
	 * involving a super cluster.
	 * Assumes the reaction is already inour network.
	 *
	 * @param reaction The reaction creating this cluster.
	 * @param prInfos Production reaction parameters.
	 */
	virtual void participateIn(DissociationReaction& reaction,
			const std::vector<PendingProductionReactionInfo>& prInfos) = 0;

	/**
	 * Note that we combine with another cluster in a dissociation reaction
	 * involving a super cluster.
	 * Assumes the reaction is already inour network.
	 *
	 * @param reaction The reaction creating this cluster.
	 * @param disso The dissociating cluster.
	 */
	virtual void participateIn(DissociationReaction& reaction,
			IReactant& disso) = 0;

	/**
	 * Note that we combine with another cluster in a dissociation reaction.
	 * Assumes the reaction is already inour network.
	 *
	 * @param reaction The reaction creating this cluster.
	 * @param coef Number that can be used by daughter classes.
	 */
	virtual void participateIn(DissociationReaction& reaction, double *coef) = 0;

	/**
	 * Note that we emit from the given reaction.
	 * Assumes the reaction is already in our network.
	 *
	 * @param reaction The reaction where this cluster emits.
	 * @param a Number that can be used by daughter classes.
	 */
	virtual void emitFrom(DissociationReaction& reaction,
			int a[4] = defaultInit) = 0;

	/**
	 * Note that we emit from the given reaction involving a super cluster.
	 * Assumes the reaction is already in our network.
	 *
	 * @param reaction The reaction where this cluster emits.
	 * @param prInfos Production reaction parameters.
	 */
	virtual void emitFrom(DissociationReaction& reaction,
			const std::vector<PendingProductionReactionInfo>& prInfos) = 0;

	/**
	 * Note that we emit from the given reaction involving a super cluster.
	 * Assumes the reaction is already in our network.
	 *
	 * @param reaction The reaction where this cluster emits.
	 * @param disso The dissociating cluster.
	 */
	virtual void emitFrom(DissociationReaction& reaction, IReactant& disso) = 0;

	/**
	 * Note that we emit from the given reaction.
	 * Assumes the reaction is already in our network.
	 *
	 * @param reaction The reaction where this cluster emits.
	 * @param coef Number that can be used by daughter classes.
	 */
	virtual void emitFrom(DissociationReaction& reaction, double *coef) = 0;

	/**
	 * Add the reactions to the network lists.
	 */
	virtual void optimizeReactions() = 0;

	/**
	 * Create a production pair associated with the given reaction.
	 * Create the connectivity.
	 *
	 * @param reaction The reaction creating this cluster.
	 */
	virtual void createProduction(
			std::shared_ptr<ProductionReaction> reaction) = 0;

	/**
	 * Create a combination associated with the given reaction.
	 * Create the connectivity.
	 *
	 * @param reaction The reaction where this cluster takes part.
	 */
	virtual void createCombination(
			std::shared_ptr<ProductionReaction> reaction) = 0;

	/**
	 * Create a dissociation pair associated with the given reaction.
	 * Create the connectivity.
	 *
	 * @param reaction The reaction creating this cluster.
	 */
	virtual void createDissociation(
			std::shared_ptr<DissociationReaction> reaction) = 0;

	/**
	 * Create an emission pair associated with the given reaction.
	 * Create the connectivity.
	 *
	 * @param reaction The reaction where this cluster emits.
	 */
	virtual void createEmission(
			std::shared_ptr<DissociationReaction> reaction) = 0;

	/**
	 * Add the reactions to the network lists.
	 */
	virtual void optimizeReactions() = 0;

	/**
	 * This operation returns the current concentration.
	 *
	 * @param distA The first distance for super clusters
	 * @param distB The second distance for super clusters
	 * @param distC The third distance for super clusters
	 * @param distD The fourth distance for super clusters
	 * @return The concentration of this reactant
	 */
	virtual double getConcentration(double distA = 0.0, double distB = 0.0,
			double distC = 0.0, double distD = 0.0) const = 0;

	/**
	 * This operation sets the concentration of the reactant to the
	 * specified amount.
	 *
	 * @param conc The new concentation
	 */
	virtual void setConcentration(double conc) = 0;

	/**
	 * This operation returns the total flux of this reactant in the
	 * current network.
	 *
	 * @param i The location on the grid in the depth direction
	 * @return The total change in flux for this reactant due to all
	 * reactions
	 */
	virtual double getTotalFlux(int i) = 0;

	/**
	 * Update reactant using other reactants in its network.
	 */
	virtual void updateFromNetwork() = 0;

	/**
	 * This operation signifies that the reactant with reactant Id should be
	 * listed as connected with this reactant through forward reactions.
	 *
	 * @param id The integer id of the reactant that is connected
	 * to this reactant
	 */
	virtual void setReactionConnectivity(int id) = 0;

	/**
	 * This operation signifies that the reactant with reactant Id should be
	 * listed as connected with this reactant through forward reactions.
	 *
	 * @param id The integer id of the reactant that is connected
	 * to this reactant
	 */
	virtual void setDissociationConnectivity(int id) = 0;

	/**
	 * This operation reset the connectivity sets based on the information
	 * in the effective production and dissociation vectors.
	 */
	virtual void resetConnectivities() = 0;

	/**
	 * Add grid points to the vector of diffusion coefficients or remove
	 * them if the value is negative.
	 *
	 * @param i The number of grid point to add or remove
	 */
	virtual void addGridPoints(int i) = 0;

	/**
	 * This operation returns a list that represents the connectivity
	 * between this reactant and other reactants in the network.
	 * "Connectivity" indicates whether two reactants interact, via any
	 * mechanism, in an abstract sense (as if they were nodes connected by
	 * an edge on a network graph).
	 *
	 * @return An array of ones and zeros that indicate whether or not this
	 * reactant interacts via any mechanism with another reactant. A "1" at
	 * the i-th entry in this array indicates that the reactant interacts
	 * with the i-th reactant in the ReactionNetwork and a "0" indicates
	 * that it does not.
	 */
	virtual std::vector<int> getConnectivity() const = 0;

	/**
	 * This operation returns the list of partial derivatives of this reactant
	 * with respect to all other reactants in the network. The combined lists
	 * of partial derivatives from all of the reactants in the network can be
	 * used to form, for example, a Jacobian.
	 *
	 * @param i The location on the grid in the depth direction
	 * @return the partial derivatives for this reactant where index zero
	 * corresponds to the first reactant in the list returned by the
	 * ReactionNetwork::getAll() operation.
	 */
	virtual std::vector<double> getPartialDerivatives(int i) const = 0;

	/**
	 * This operation works as getPartialDerivatives above, but instead of
	 * returning a vector that it creates it fills a vector that is passed to
	 * it by the caller. This allows the caller to optimize the amount of
	 * memory allocations to just one if they are accessing the partial
	 * derivatives many times.
	 *
	 * The base class (Reactant) implementation does nothing.
	 *
	 * @param partials The vector that should be filled with the partial derivatives
	 * for this reactant where index zero corresponds to the first reactant in
	 * the list returned by the ReactionNetwork::getAll() operation. The size of
	 * the vector should be equal to ReactionNetwork::size().
	 * @param i The location on the grid in the depth direction
	 */
	virtual void getPartialDerivatives(std::vector<double> & partials,
			int i) const = 0;

	/**
	 * This operation returns the name of the reactant.
	 *
	 * @return The name
	 */
	virtual const std::string getName() const = 0;

	/**
	 * This operation returns the reactant's type. It is up to subclasses to
	 * define exactly what the allowed types may be.
	 *
	 * @return The type of this reactant.
	 */
	virtual ReactantType getType() const = 0;

	/**
	 * This operation returns the composition of this reactant. This map is empty
	 * when returned by the base class.
	 *
	 * @return The composition returned as a map with keys naming distinct
	 * elements and values indicating the amount of the element present.
	 */
	virtual const Composition & getComposition() const = 0;

	/**
	 * This operation sets the id of the reactant, The id is zero by default
	 * and clients, most likely the ReactionNetwork, are expected to set the
	 * id as needed.
	 *
	 * @param nId The new id for this reactant
	 */
	virtual void setId(int nId) = 0;

	/**
	 * This operation returns the id for this reactant.
	 *
	 * @return The id
	 */
	virtual int getId() const = 0;

	/**
<<<<<<< HEAD
	 * This operation sets the id of the moment of the reactant.
	 *
	 * @param nId The new id for this moment
	 */
	virtual void setMomentId(int nId) = 0;

	/**
	 * This operation returns the id for this reactant moment.
=======
	 * This operation sets the id of the first moment of the reactant at the axis of interest.
	 *
	 * @param nId The new id for this moment
	 * @param axis The direction
	 */
	virtual void setMomentId(int nId, int axis = 0) = 0;

	/**
	 * This operation returns the id for the first moment.
>>>>>>> d721e979
	 *
	 * @param axis The direction
	 * @return The id
	 */
<<<<<<< HEAD
	virtual int getMomentId() const = 0;

	/**
	 * This operation sets the id of the helium moment of the reactant.
	 *
	 * @param nId The new id for this moment
	 */
	virtual void setHeMomentId(int nId) = 0;

	/**
	 * This operation returns the id for this reactant helium moment.
	 *
	 * @return The id
	 */
	virtual int getHeMomentId() const = 0;

	/**
	 * This operation sets the id of the vacancy moment of the reactant.
	 *
	 * @param nId The new id for this moment
	 */
	virtual void setVMomentId(int nId) = 0;

	/**
	 * This operation returns the id for this reactant vacancy moment.
	 *
	 * @return The id
	 */
	virtual int getVMomentId() const = 0;
=======
	virtual int getMomentId(int axis = 0) const = 0;
>>>>>>> d721e979

	/**
	 * This operation sets the temperature at which the reactant currently
	 * exists. Temperature-dependent quantities are recomputed when this
	 * operation is called, so the temperature should always be set first.
	 *
	 * The simplest way to set the temperature for all reactants is to call the
	 * ReactionNetwork::setTemperature() operation.
	 *
	 * The base class implementation only stores the temperature value.
	 * Subclasses are responsible for implementing their own update
	 * calculations and for calling setTemperature() in their copy constructors.
	 *
	 * @param temp The new reactant temperature
	 * @param i The location on the grid
	 */
	virtual void setTemperature(double temp, int i) = 0;

	/**
	 * This operation returns the temperature at which the reactant currently exists.
	 *
	 * @param i The location on the grid
	 * @return The temperature.
	 */
	virtual double getTemperature(int i) const = 0;

	/**
	 * This operation returns the total size of the reactant.
	 *
	 * @return The total size of this reactant including the contributions
	 * from all species types
	 */
	virtual SizeType getSize() const = 0;

	/**
	 * This operation retrieves the formation energy for this reactant.
	 *
	 * @return The value of the formation energy
	 */
	virtual double getFormationEnergy() const = 0;

	/**
	 * This operation sets the formation energy for this reactant.
	 *
	 * @param energy The formation energy
	 */
	virtual void setFormationEnergy(double energy) = 0;

	/**
	 * This operation retrieves the diffusion factor, D_0, that is used to
	 * calculate the diffusion coefficient for this reactant.
	 *
	 * @return The diffusion factor of this reactant
	 */
	virtual double getDiffusionFactor() const = 0;

	/**
	 * This operation sets the diffusion factor, D_0, that is used to calculate
	 * the diffusion coefficient for this reactant.
	 *
	 * @param factor The diffusion factor
	 */
	virtual void setDiffusionFactor(const double factor) = 0;

	/**
	 * This operation returns the diffusion coefficient for this reactant and is
	 * calculated from the diffusion factor.
	 *
	 * @param i The position on the grid
	 * @return The diffusion coefficient
	 */
	virtual double getDiffusionCoefficient(int i) const = 0;

	/**
	 * This operation sets the migration energy for this reactant.
	 *
	 * @param energy The migration energy
	 */
	virtual void setMigrationEnergy(const double energy) = 0;

	/**
	 * This operation retrieves the migration energy for this reactant.
	 *
	 * @return the migration energy
	 */
	virtual double getMigrationEnergy() const = 0;

	/**
	 * This operation returns the reaction radius for the
	 * particular reactant.
	 *
	 * @return The reaction radius
	 */
	virtual double getReactionRadius() const = 0;

	/**
	 * This operation returns the sum of combination rate and emission rate
	 * (where this reactant is on the left side of the reaction) for this
	 * particular reactant.
	 * This is used to computed the desorption rate in the
	 * modified trap-mutation handler.
	 *
	 * @param i The position on the grid
	 * @return The rate
	 */
	virtual double getLeftSideRate(int i) const = 0;

	/**
<<<<<<< HEAD
=======
	 * This operation returns the vector of production reactions in which
	 * this cluster is involved, containing the id of the reactants, the rate, and
	 * the coefs[0][0]
	 *
	 * @return The vector of productions
	 */
	virtual std::vector<std::vector<double> > getProdVector() const = 0;

	/**
	 * This operation returns the vector of combination reactions in which
	 * this cluster is involved, containing the id of the other reactants, the rate, and
	 * the coefs[0]
	 *
	 * @return The vector of combinations
	 */
	virtual std::vector<std::vector<double> > getCombVector() const = 0;

	/**
	 * This operation returns the vector of dissociation reactions in which
	 * this cluster is involved, containing the id of the emitting reactants, the rate, and
	 * the coefs[0][0]
	 *
	 * @return The vector of dissociations
	 */
	virtual std::vector<std::vector<double> > getDissoVector() const = 0;

	/**
	 * This operation returns the vector of emission reactions in which
	 * this cluster is involved, containing the rate, and
	 * the coefs[0][0]
	 *
	 * @return The vector of productions
	 */
	virtual std::vector<std::vector<double> > getEmitVector() const = 0;

	/**
>>>>>>> d721e979
	 * This operation returns true if the cluster is a mixed-species or compound
	 * cluster and false if it is a single species cluster.
	 */
	virtual bool isMixed() const = 0;

	/**
	 * Tell reactant to output a representation of its reaction coefficients
	 * to the given output stream.
	 *
	 * @param os Output stream on which to output coefficients.
	 */
	virtual void outputCoefficientsTo(std::ostream& os) const = 0;
};

/**
 * Output basic description of an IReactant's composition to the given output
 * stream.
 *
 * @param os Output stream on which to write description.
 * @param comp Composition to describe.
 * @return Output stream after having written description.
 */
std::ostream& operator<<(std::ostream& os, const IReactant::Composition& comp);

/**
 * Output basic description of an IReactant to the given output stream.
 *
 * @param os Output stream on which to write description.
 * @param r Reactant to describe.
 * @return Output stream after having written description.
 */
std::ostream& operator<<(std::ostream& os, const IReactant& r);

}
// end namespace xolotlCore

// For an IReactant::Composition to be used as a key in an std::unordered_map,
// we need to define a hash function for it.
// Since std::unordered_map uses std::hash on its keys, and because
// ours is a user-defined type, we add our hash function to the std namespace.
namespace std {

template<>
struct hash<xolotlCore::IReactant::Composition> {

	size_t operator()(const xolotlCore::IReactant::Composition& comp) const {
		// This may not be a good hash function - needs to be evaluated
		// for the compositions Xolotl uses.
		return std::accumulate(comp.begin(), comp.end(), 0);
	}
};
}

#endif<|MERGE_RESOLUTION|>--- conflicted
+++ resolved
@@ -2,11 +2,6 @@
 #define IREACTANT_H
 
 // Includes
-<<<<<<< HEAD
-#include "IReactionNetwork.h"
-#include "ReactantUtils.h"
-=======
->>>>>>> d721e979
 #include <memory>
 #include <numeric>
 #include <vector>
@@ -242,47 +237,6 @@
 	virtual void optimizeReactions() = 0;
 
 	/**
-	 * Create a production pair associated with the given reaction.
-	 * Create the connectivity.
-	 *
-	 * @param reaction The reaction creating this cluster.
-	 */
-	virtual void createProduction(
-			std::shared_ptr<ProductionReaction> reaction) = 0;
-
-	/**
-	 * Create a combination associated with the given reaction.
-	 * Create the connectivity.
-	 *
-	 * @param reaction The reaction where this cluster takes part.
-	 */
-	virtual void createCombination(
-			std::shared_ptr<ProductionReaction> reaction) = 0;
-
-	/**
-	 * Create a dissociation pair associated with the given reaction.
-	 * Create the connectivity.
-	 *
-	 * @param reaction The reaction creating this cluster.
-	 */
-	virtual void createDissociation(
-			std::shared_ptr<DissociationReaction> reaction) = 0;
-
-	/**
-	 * Create an emission pair associated with the given reaction.
-	 * Create the connectivity.
-	 *
-	 * @param reaction The reaction where this cluster emits.
-	 */
-	virtual void createEmission(
-			std::shared_ptr<DissociationReaction> reaction) = 0;
-
-	/**
-	 * Add the reactions to the network lists.
-	 */
-	virtual void optimizeReactions() = 0;
-
-	/**
 	 * This operation returns the current concentration.
 	 *
 	 * @param distA The first distance for super clusters
@@ -436,16 +390,6 @@
 	virtual int getId() const = 0;
 
 	/**
-<<<<<<< HEAD
-	 * This operation sets the id of the moment of the reactant.
-	 *
-	 * @param nId The new id for this moment
-	 */
-	virtual void setMomentId(int nId) = 0;
-
-	/**
-	 * This operation returns the id for this reactant moment.
-=======
 	 * This operation sets the id of the first moment of the reactant at the axis of interest.
 	 *
 	 * @param nId The new id for this moment
@@ -455,44 +399,11 @@
 
 	/**
 	 * This operation returns the id for the first moment.
->>>>>>> d721e979
 	 *
 	 * @param axis The direction
 	 * @return The id
 	 */
-<<<<<<< HEAD
-	virtual int getMomentId() const = 0;
-
-	/**
-	 * This operation sets the id of the helium moment of the reactant.
-	 *
-	 * @param nId The new id for this moment
-	 */
-	virtual void setHeMomentId(int nId) = 0;
-
-	/**
-	 * This operation returns the id for this reactant helium moment.
-	 *
-	 * @return The id
-	 */
-	virtual int getHeMomentId() const = 0;
-
-	/**
-	 * This operation sets the id of the vacancy moment of the reactant.
-	 *
-	 * @param nId The new id for this moment
-	 */
-	virtual void setVMomentId(int nId) = 0;
-
-	/**
-	 * This operation returns the id for this reactant vacancy moment.
-	 *
-	 * @return The id
-	 */
-	virtual int getVMomentId() const = 0;
-=======
 	virtual int getMomentId(int axis = 0) const = 0;
->>>>>>> d721e979
 
 	/**
 	 * This operation sets the temperature at which the reactant currently
@@ -601,8 +512,6 @@
 	virtual double getLeftSideRate(int i) const = 0;
 
 	/**
-<<<<<<< HEAD
-=======
 	 * This operation returns the vector of production reactions in which
 	 * this cluster is involved, containing the id of the reactants, the rate, and
 	 * the coefs[0][0]
@@ -639,7 +548,6 @@
 	virtual std::vector<std::vector<double> > getEmitVector() const = 0;
 
 	/**
->>>>>>> d721e979
 	 * This operation returns true if the cluster is a mixed-species or compound
 	 * cluster and false if it is a single species cluster.
 	 */
