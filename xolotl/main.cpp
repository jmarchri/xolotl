<<<<<<< HEAD
/**
 * Main.c, currently only able to load clusters
 */
#include <cstdlib>
#include <iostream>
#include <fstream>
#include <cassert>
#include <ctime>
#include <mpi.h>
#include <xolotl/solver/PetscSolver.h>
#include <xolotl/util/MPIUtils.h>
#include <xolotl/options/Options.h>
#include <xolotl/perf/xolotlPerf.h>
#include <xolotl/factory/material/IMaterialFactory.h>
#include <xolotl/factory/temperature/TemperatureHandlerFactory.h>
#include <xolotl/factory/viz/VizHandlerRegistryFactory.h>
#include <xolotl/factory/solver/SolverHandlerFactory.h>
#include <xolotl/solver/handler/ISolverHandler.h>
#include <xolotl/factory/network/IReactionHandlerFactory.h>

using namespace std;
using namespace xolotl;

//! This operation prints the start message
void printStartMessage() {
	std::cout << "Starting Xolotl Plasma-Surface Interactions Simulator"
			<< std::endl;
	// TODO! Print copyright message
	// Print date and time
	std::time_t currentTime = std::time(NULL);
	std::cout << std::asctime(std::localtime(&currentTime)); // << std::endl;
}

std::shared_ptr<xolotl::factory::material::IMaterialFactory> initMaterial(
		const xolotl::options::Options &options) {
	// Create the material factory
	auto materialFactory =
			factory::material::IMaterialFactory::createMaterialFactory(options);

	// Initialize it with the options
	materialFactory->initializeMaterial(options);

	return materialFactory;
}

bool initTemp(const xolotl::options::Options &options) {

	bool tempInitOK = factory::temperature::initializeTempHandler(options);
	if (!tempInitOK) {
		std::cerr << "Unable to initialize requested temperature.  Aborting"
				<< std::endl;
		return EXIT_FAILURE;
	} else
		return tempInitOK;
}

bool initViz(bool opts) {

	bool vizInitOK = factory::viz::initializeVizHandler(opts);
	if (!vizInitOK) {
		std::cerr
				<< "Unable to initialize requested visualization infrastructure. "
				<< "Aborting" << std::endl;
		return EXIT_FAILURE;
	} else
		return vizInitOK;
}

std::unique_ptr<xolotl::solver::PetscSolver> setUpSolver(
		std::shared_ptr<xolotl::perf::IHandlerRegistry> handlerRegistry,
		std::shared_ptr<factory::material::IMaterialFactory> material,
		std::shared_ptr<core::temperature::ITemperatureHandler> tempHandler,
		xolotl::solver::handler::ISolverHandler &solvHandler,
        const xolotl::options::Options &options) {
	// Initialize the solver handler
	solvHandler.initializeHandlers(material, tempHandler, options);

	// Setup the solver
	auto solverInitTimer = handlerRegistry->getTimer("initSolver");
	solverInitTimer->start();
	// Once we have widespread C++14 support, use std::make_unique.
	std::unique_ptr<xolotl::solver::PetscSolver> solver(
			new xolotl::solver::PetscSolver(solvHandler, handlerRegistry));
	solver->setCommandLineOptions(options.getPetscArg());
	solver->initialize();
	solverInitTimer->stop();

	return solver;
}

void launchPetscSolver(xolotl::solver::PetscSolver &solver,
		std::shared_ptr<xolotl::perf::IHandlerRegistry> handlerRegistry) {

	perf::IHardwareCounter::SpecType hwctrSpec;
	hwctrSpec.push_back(perf::IHardwareCounter::FPOps);
	hwctrSpec.push_back(perf::IHardwareCounter::Cycles);
	hwctrSpec.push_back(perf::IHardwareCounter::L3CacheMisses);

	// Launch the PetscSolver
	auto solverTimer = handlerRegistry->getTimer("solve");
	auto solverHwctr = handlerRegistry->getHardwareCounter("solve", hwctrSpec);
	solverTimer->start();
	solverHwctr->start();
	solver.solve();
	solverHwctr->stop();
	solverTimer->stop();
}

//! Run the Xolotl simulation.
int runXolotl(const xolotl::options::Options &opts) {

	// Set up our performance data infrastructure.
	perf::initialize(opts.getPerfHandlerType());

	// Get the MPI rank
	int rank;
	MPI_Comm_rank(MPI_COMM_WORLD, &rank);

	if (rank == 0) {
		// Print the start message
		printStartMessage();
	}
	// Initialize kokkos
	Kokkos::initialize();
	{

		// Set up the material infrastructure that is used to calculate flux
		auto material = initMaterial(opts);
		// Set up the temperature infrastructure
		bool tempInitOK = initTemp(opts);
		if (!tempInitOK) {
			throw std::runtime_error("Unable to initialize temperature.");
		}
		// Set up the visualization infrastructure.
		bool vizInitOK = initViz(opts.useVizStandardHandlers());
		if (!vizInitOK) {
			throw std::runtime_error(
					"Unable to initialize visualization infrastructure.");
		}

		// Access the temperature handler registry to get the temperature
		auto tempHandler = factory::temperature::getTemperatureHandler();

		// Access our performance handler registry to obtain a Timer
		// measuring the runtime of the entire program.
		auto handlerRegistry = xolotl::perf::getHandlerRegistry();
		auto totalTimer = handlerRegistry->getTimer("total");
		totalTimer->start();

		// Create the network handler factory
		auto networkFactory =
				factory::network::IReactionHandlerFactory::createNetworkFactory(
						opts.getMaterial());

		// Build a reaction network
		auto networkLoadTimer = handlerRegistry->getTimer("loadNetwork");
		networkLoadTimer->start();
		networkFactory->initializeReactionNetwork(opts, handlerRegistry);
		networkLoadTimer->stop();
		if (rank == 0) {
			std::cout << "Network size on device: "
					<< networkFactory->getNetworkHandler().getDeviceMemorySize()
					<< '\n';

			std::time_t currentTime = std::time(NULL);
			std::cout << std::asctime(std::localtime(&currentTime));
		}
		auto &rNetwork = networkFactory->getNetworkHandler();

		// Initialize and get the solver handler
		bool dimOK = factory::solver::initializeDimension(opts, rNetwork);
		if (!dimOK) {
			throw std::runtime_error(
					"Unable to initialize dimension from inputs.");
		}
		auto &solvHandler = factory::solver::getSolverHandler();

		// Setup the solver
		auto solver = setUpSolver(handlerRegistry, material, tempHandler,
				solvHandler, opts);

		// Launch the PetscSolver
		launchPetscSolver(*solver, handlerRegistry);

		// Finalize our use of the solver.
		auto solverFinalizeTimer = handlerRegistry->getTimer("solverFinalize");
		solverFinalizeTimer->start();
		solver->finalize();
		solverFinalizeTimer->stop();

		totalTimer->stop();

		// Report statistics about the performance data collected during
		// the run we just completed.
		perf::PerfObjStatsMap<perf::ITimer::ValType> timerStats;
		perf::PerfObjStatsMap<perf::IEventCounter::ValType> counterStats;
		perf::PerfObjStatsMap<perf::IHardwareCounter::CounterType> hwCtrStats;
		handlerRegistry->collectStatistics(timerStats, counterStats,
				hwCtrStats);
		if (rank == 0) {
			handlerRegistry->reportStatistics(std::cout, timerStats,
					counterStats, hwCtrStats);
		}

        factory::solver::destroySolverHandler();
        factory::network::IReactionHandlerFactory::resetNetworkFactory();
	}

	// Finalize kokkos
	Kokkos::finalize();

	return 0;
}
=======
#include <interface.h>
>>>>>>> 2c4c4419

//! Main program
int main(int argc, char **argv) {

	// Initialize MPI
	MPI_Init(&argc, &argv);

<<<<<<< HEAD
	try {
		// Check the command line arguments.
        xolotl::options::Options opts;
		opts.readParams(argc, argv);
		if (opts.shouldRun()) {
			// Skip the name of the parameter file that was just used.
			// The arguments should be empty now.
			// TODO is this needed?
			argc -= 2;
			argv += 2;
=======
	// Create an interface to control the solver
	XolotlInterface interface;

	// Initialize it
	interface.initializeXolotl(argc, argv);

	// Initialize the GB location
	interface.initGBLocation();

	// Run the solve
	interface.solveXolotl();
>>>>>>> 2c4c4419

	// Finalize the run
	interface.finalizeXolotl();

	// Finalize MPI
	MPI_Finalize();

	return EXIT_SUCCESS;
}<|MERGE_RESOLUTION|>--- conflicted
+++ resolved
@@ -1,220 +1,4 @@
-<<<<<<< HEAD
-/**
- * Main.c, currently only able to load clusters
- */
-#include <cstdlib>
-#include <iostream>
-#include <fstream>
-#include <cassert>
-#include <ctime>
-#include <mpi.h>
-#include <xolotl/solver/PetscSolver.h>
-#include <xolotl/util/MPIUtils.h>
-#include <xolotl/options/Options.h>
-#include <xolotl/perf/xolotlPerf.h>
-#include <xolotl/factory/material/IMaterialFactory.h>
-#include <xolotl/factory/temperature/TemperatureHandlerFactory.h>
-#include <xolotl/factory/viz/VizHandlerRegistryFactory.h>
-#include <xolotl/factory/solver/SolverHandlerFactory.h>
-#include <xolotl/solver/handler/ISolverHandler.h>
-#include <xolotl/factory/network/IReactionHandlerFactory.h>
-
-using namespace std;
-using namespace xolotl;
-
-//! This operation prints the start message
-void printStartMessage() {
-	std::cout << "Starting Xolotl Plasma-Surface Interactions Simulator"
-			<< std::endl;
-	// TODO! Print copyright message
-	// Print date and time
-	std::time_t currentTime = std::time(NULL);
-	std::cout << std::asctime(std::localtime(&currentTime)); // << std::endl;
-}
-
-std::shared_ptr<xolotl::factory::material::IMaterialFactory> initMaterial(
-		const xolotl::options::Options &options) {
-	// Create the material factory
-	auto materialFactory =
-			factory::material::IMaterialFactory::createMaterialFactory(options);
-
-	// Initialize it with the options
-	materialFactory->initializeMaterial(options);
-
-	return materialFactory;
-}
-
-bool initTemp(const xolotl::options::Options &options) {
-
-	bool tempInitOK = factory::temperature::initializeTempHandler(options);
-	if (!tempInitOK) {
-		std::cerr << "Unable to initialize requested temperature.  Aborting"
-				<< std::endl;
-		return EXIT_FAILURE;
-	} else
-		return tempInitOK;
-}
-
-bool initViz(bool opts) {
-
-	bool vizInitOK = factory::viz::initializeVizHandler(opts);
-	if (!vizInitOK) {
-		std::cerr
-				<< "Unable to initialize requested visualization infrastructure. "
-				<< "Aborting" << std::endl;
-		return EXIT_FAILURE;
-	} else
-		return vizInitOK;
-}
-
-std::unique_ptr<xolotl::solver::PetscSolver> setUpSolver(
-		std::shared_ptr<xolotl::perf::IHandlerRegistry> handlerRegistry,
-		std::shared_ptr<factory::material::IMaterialFactory> material,
-		std::shared_ptr<core::temperature::ITemperatureHandler> tempHandler,
-		xolotl::solver::handler::ISolverHandler &solvHandler,
-        const xolotl::options::Options &options) {
-	// Initialize the solver handler
-	solvHandler.initializeHandlers(material, tempHandler, options);
-
-	// Setup the solver
-	auto solverInitTimer = handlerRegistry->getTimer("initSolver");
-	solverInitTimer->start();
-	// Once we have widespread C++14 support, use std::make_unique.
-	std::unique_ptr<xolotl::solver::PetscSolver> solver(
-			new xolotl::solver::PetscSolver(solvHandler, handlerRegistry));
-	solver->setCommandLineOptions(options.getPetscArg());
-	solver->initialize();
-	solverInitTimer->stop();
-
-	return solver;
-}
-
-void launchPetscSolver(xolotl::solver::PetscSolver &solver,
-		std::shared_ptr<xolotl::perf::IHandlerRegistry> handlerRegistry) {
-
-	perf::IHardwareCounter::SpecType hwctrSpec;
-	hwctrSpec.push_back(perf::IHardwareCounter::FPOps);
-	hwctrSpec.push_back(perf::IHardwareCounter::Cycles);
-	hwctrSpec.push_back(perf::IHardwareCounter::L3CacheMisses);
-
-	// Launch the PetscSolver
-	auto solverTimer = handlerRegistry->getTimer("solve");
-	auto solverHwctr = handlerRegistry->getHardwareCounter("solve", hwctrSpec);
-	solverTimer->start();
-	solverHwctr->start();
-	solver.solve();
-	solverHwctr->stop();
-	solverTimer->stop();
-}
-
-//! Run the Xolotl simulation.
-int runXolotl(const xolotl::options::Options &opts) {
-
-	// Set up our performance data infrastructure.
-	perf::initialize(opts.getPerfHandlerType());
-
-	// Get the MPI rank
-	int rank;
-	MPI_Comm_rank(MPI_COMM_WORLD, &rank);
-
-	if (rank == 0) {
-		// Print the start message
-		printStartMessage();
-	}
-	// Initialize kokkos
-	Kokkos::initialize();
-	{
-
-		// Set up the material infrastructure that is used to calculate flux
-		auto material = initMaterial(opts);
-		// Set up the temperature infrastructure
-		bool tempInitOK = initTemp(opts);
-		if (!tempInitOK) {
-			throw std::runtime_error("Unable to initialize temperature.");
-		}
-		// Set up the visualization infrastructure.
-		bool vizInitOK = initViz(opts.useVizStandardHandlers());
-		if (!vizInitOK) {
-			throw std::runtime_error(
-					"Unable to initialize visualization infrastructure.");
-		}
-
-		// Access the temperature handler registry to get the temperature
-		auto tempHandler = factory::temperature::getTemperatureHandler();
-
-		// Access our performance handler registry to obtain a Timer
-		// measuring the runtime of the entire program.
-		auto handlerRegistry = xolotl::perf::getHandlerRegistry();
-		auto totalTimer = handlerRegistry->getTimer("total");
-		totalTimer->start();
-
-		// Create the network handler factory
-		auto networkFactory =
-				factory::network::IReactionHandlerFactory::createNetworkFactory(
-						opts.getMaterial());
-
-		// Build a reaction network
-		auto networkLoadTimer = handlerRegistry->getTimer("loadNetwork");
-		networkLoadTimer->start();
-		networkFactory->initializeReactionNetwork(opts, handlerRegistry);
-		networkLoadTimer->stop();
-		if (rank == 0) {
-			std::cout << "Network size on device: "
-					<< networkFactory->getNetworkHandler().getDeviceMemorySize()
-					<< '\n';
-
-			std::time_t currentTime = std::time(NULL);
-			std::cout << std::asctime(std::localtime(&currentTime));
-		}
-		auto &rNetwork = networkFactory->getNetworkHandler();
-
-		// Initialize and get the solver handler
-		bool dimOK = factory::solver::initializeDimension(opts, rNetwork);
-		if (!dimOK) {
-			throw std::runtime_error(
-					"Unable to initialize dimension from inputs.");
-		}
-		auto &solvHandler = factory::solver::getSolverHandler();
-
-		// Setup the solver
-		auto solver = setUpSolver(handlerRegistry, material, tempHandler,
-				solvHandler, opts);
-
-		// Launch the PetscSolver
-		launchPetscSolver(*solver, handlerRegistry);
-
-		// Finalize our use of the solver.
-		auto solverFinalizeTimer = handlerRegistry->getTimer("solverFinalize");
-		solverFinalizeTimer->start();
-		solver->finalize();
-		solverFinalizeTimer->stop();
-
-		totalTimer->stop();
-
-		// Report statistics about the performance data collected during
-		// the run we just completed.
-		perf::PerfObjStatsMap<perf::ITimer::ValType> timerStats;
-		perf::PerfObjStatsMap<perf::IEventCounter::ValType> counterStats;
-		perf::PerfObjStatsMap<perf::IHardwareCounter::CounterType> hwCtrStats;
-		handlerRegistry->collectStatistics(timerStats, counterStats,
-				hwCtrStats);
-		if (rank == 0) {
-			handlerRegistry->reportStatistics(std::cout, timerStats,
-					counterStats, hwCtrStats);
-		}
-
-        factory::solver::destroySolverHandler();
-        factory::network::IReactionHandlerFactory::resetNetworkFactory();
-	}
-
-	// Finalize kokkos
-	Kokkos::finalize();
-
-	return 0;
-}
-=======
-#include <interface.h>
->>>>>>> 2c4c4419
+#include <xolotl/interface/Interface.h>
 
 //! Main program
 int main(int argc, char **argv) {
@@ -222,20 +6,11 @@
 	// Initialize MPI
 	MPI_Init(&argc, &argv);
 
-<<<<<<< HEAD
-	try {
-		// Check the command line arguments.
-        xolotl::options::Options opts;
-		opts.readParams(argc, argv);
-		if (opts.shouldRun()) {
-			// Skip the name of the parameter file that was just used.
-			// The arguments should be empty now.
-			// TODO is this needed?
-			argc -= 2;
-			argv += 2;
-=======
+	// Initialize kokkos
+	Kokkos::initialize();
+
 	// Create an interface to control the solver
-	XolotlInterface interface;
+	xolotl::interface::XolotlInterface interface = xolotl::interface::XolotlInterface();
 
 	// Initialize it
 	interface.initializeXolotl(argc, argv);
@@ -245,10 +20,12 @@
 
 	// Run the solve
 	interface.solveXolotl();
->>>>>>> 2c4c4419
 
 	// Finalize the run
 	interface.finalizeXolotl();
+
+	// Finalize kokkos
+	Kokkos::finalize();
 
 	// Finalize MPI
 	MPI_Finalize();
