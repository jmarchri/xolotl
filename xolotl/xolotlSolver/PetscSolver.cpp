--- conflicted
+++ resolved
@@ -207,33 +207,13 @@
 	/* - - - - - - - - - - - - - - - - - - - - - - - - - - - - - - - - - -
 	 Initialize program
 	 - - - - - - - - - - - - - - - - - - - - - - - - - - - - - - - - - - */
-<<<<<<< HEAD
 	if (isStandalone) {
-		PetscInitialize(&numCLIArgs, &CLIArgs, (char*) 0, help);
-	}
-=======
-	PetscInitialize(NULL, NULL, NULL, help);
-
-	return;
-}
->>>>>>> 5eca44f2
+		PetscInitialize(NULL, NULL, NULL, help);
+	}
 
 	/* - - - - - - - - - - - - - - - - - - - - - - - - - - - - - - - - - -
 	 Create the solver options
 	 - - - - - - - - - - - - - - - - - - - - - - - - - - - - - - - - - - - */
-	ierr = PetscOptionsCreate(&petscOptions);
-	checkPetscError(ierr,
-			"PetscSolver::initialize: PetscOptionsCreate failed.");
-	ierr = PetscOptionsInsertString(petscOptions, optionsString.c_str());
-	checkPetscError(ierr,
-			"PetscSolver::initialize: PetscOptionsInsertString failed.");
-	ierr = PetscOptionsPush(petscOptions);
-	checkPetscError(ierr, "PetscSolver::initialize: PetscOptionsPush failed.");
-
-	/* - - - - - - - - - - - - - - - - - - - - - - - - - - - - - - - - - -
-	 Create the solver options
-	 - - - - - - - - - - - - - - - - - - - - - - - - - - - - - - - - - - - */
-	PetscOptions petscOptions;
 	ierr = PetscOptionsCreate(&petscOptions);
 	checkPetscError(ierr,
 			"PetscSolver::initialize: PetscOptionsCreate failed.");
