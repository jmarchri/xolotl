// Includes
#include <PetscSolver0DHandler.h>
#include <MathUtils.h>
#include <Constants.h>

namespace xolotlSolver {

void PetscSolver0DHandler::createSolverContext(DM &da) {
	PetscErrorCode ierr;
	// Recompute Ids and network size and redefine the connectivities
	network.reinitializeConnectivities();

	// Degrees of freedom is the total number of clusters in the network
	const int dof = network.getDOF();

	/* - - - - - - - - - - - - - - - - - - - - - - - - - - - - - - - - - - -
	 Create distributed array (DMDA) to manage parallel grid and vectors
	 - - - - - - - - - - - - - - - - - - - - - - - - - - - - - - - - - - - */

	// Get the MPI communicator on which to create the DMDA
	auto xolotlComm = xolotlCore::MPIUtils::getMPIComm();
	ierr = DMDACreate1d(xolotlComm, DM_BOUNDARY_NONE, 1, dof, 0,
	NULL, &da);
	checkPetscError(ierr, "PetscSolver0DHandler::createSolverContext: "
			"DMDACreate1d failed.");
	ierr = DMSetFromOptions(da);
	checkPetscError(ierr,
			"PetscSolver0DHandler::createSolverContext: DMSetFromOptions failed.");
	ierr = DMSetUp(da);
	checkPetscError(ierr,
			"PetscSolver0DHandler::createSolverContext: DMSetUp failed.");

	// Set the size of the partial derivatives vectors
	reactingPartialsForCluster.resize(dof, 0.0);

	/*  The only spatial coupling in the Jacobian is due to diffusion.
	 *  The ofill (thought of as a dof by dof 2d (row-oriented) array represents
	 *  the nonzero coupling between degrees of freedom at one point with degrees
	 *  of freedom on the adjacent point to the left or right. A 1 at i,j in the
	 *  ofill array indicates that the degree of freedom i at a point is coupled
	 *  to degree of freedom j at the adjacent point.
	 *  In this case ofill has only a few diagonal entries since the only spatial
	 *  coupling is regular diffusion.
	 */
	xolotlCore::IReactionNetwork::SparseFillMap ofill;
	xolotlCore::IReactionNetwork::SparseFillMap dfill;

	// Initialize the temperature handler
	temperatureHandler->initializeTemperature(network, ofill, dfill);

	// Initialize the re-solution handler here
	// because it adds connectivity
	resolutionHandler->initialize(network, electronicStoppingPower);

	// Initialize the nucleation handler here
	// because it adds connectivity
	nucleationHandler->initialize(network);

	// Get the diagonal fill
	network.getDiagonalFill(dfill);

	// Load up the block fills
	auto dfillsparse = ConvertToPetscSparseFillMap(dof, dfill);
	auto ofillsparse = ConvertToPetscSparseFillMap(dof, ofill);
	ierr = DMDASetBlockFillsSparse(da, dfillsparse.data(), ofillsparse.data());
	checkPetscError(ierr, "PetscSolver0DHandler::createSolverContext: "
			"DMDASetBlockFills failed.");

	// Initialize the arrays for the reaction partial derivatives
	reactionSize.resize(dof);
	reactionStartingIdx.resize(dof);
	auto nPartials = network.initPartialsSizes(reactionSize,
			reactionStartingIdx);

	reactionIndices.resize(nPartials);
	network.initPartialsIndices(reactionSize, reactionStartingIdx,
			reactionIndices);
	reactionVals.resize(nPartials);

	return;
}

void PetscSolver0DHandler::initializeConcentration(DM &da, Vec &C) {
	PetscErrorCode ierr;

	// Initialize the last temperature and rates
	lastTemperature.push_back(0.0);
	network.addGridPoints(1);

	// Pointer for the concentration vector
	PetscScalar **concentrations = nullptr;
	ierr = DMDAVecGetArrayDOF(da, C, &concentrations);
	checkPetscError(ierr, "PetscSolver0DHandler::initializeConcentration: "
			"DMDAVecGetArrayDOF failed.");

	// Initialize the flux handler
	fluxHandler->initializeFluxHandler(network, 0, grid);

	// Pointer for the concentration vector at a specific grid point
	PetscScalar *concOffset = nullptr;

	// Degrees of freedom is the total number of clusters in the network
	// + the super clusters
	const int dof = network.getDOF();

	// Get the single vacancy ID
	auto singleVacancyCluster = network.get(xolotlCore::Species::V, 1);
	int vacancyIndex = -1;
	if (singleVacancyCluster)
		vacancyIndex = singleVacancyCluster->getId() - 1;

	// Get the concentration of the only grid point
	concOffset = concentrations[0];

	// Loop on all the clusters to initialize at 0.0
	for (int n = 0; n < dof - 1; n++) {
		concOffset[n] = 0.0;
	}

	// Temperature
	xolotlCore::NDPoint<3> gridPosition { 0.0, 0.0, 0.0 };
	concOffset[dof - 1] = temperatureHandler->getTemperature(gridPosition, 0.0);

	// Get the last time step written in the HDF5 file
	bool hasConcentrations = false;
	std::unique_ptr<xolotlCore::XFile> xfile;
	std::unique_ptr<xolotlCore::XFile::ConcentrationGroup> concGroup;
	if (not networkName.empty()) {

		xfile.reset(new xolotlCore::XFile(networkName));
		concGroup = xfile->getGroup<xolotlCore::XFile::ConcentrationGroup>();
		hasConcentrations = (concGroup and concGroup->hasTimesteps());
	}

	// Initialize the vacancy concentration
	if (singleVacancyCluster and not hasConcentrations
			and singleVacancyCluster) {
		concOffset[vacancyIndex] = initialVConc;
	}

	// If the concentration must be set from the HDF5 file
	if (hasConcentrations) {
		// Read the concentrations from the HDF5 file for
		// each of our grid points.
		assert(concGroup);
		auto tsGroup = concGroup->getLastTimestepGroup();
		assert(tsGroup);
		auto myConcs = tsGroup->readConcentrations(*xfile, 0, 1);

		// Apply the concentrations we just read.
		concOffset = concentrations[0];

		for (auto const& currConcData : myConcs[0]) {
			concOffset[currConcData.first] = currConcData.second;
		}
		// Set the temperature in the network
		double temp = myConcs[0][myConcs[0].size() - 1].second;
		network.setTemperature(temp, 0);
		lastTemperature[0] = temp;
	}

	/*
	 Restore vectors
	 */
	ierr = DMDAVecRestoreArrayDOF(da, C, &concentrations);
	checkPetscError(ierr, "PetscSolver0DHandler::initializeConcentration: "
			"DMDAVecRestoreArrayDOF failed.");

	// Set the rate for re-solution and nucleation
	resolutionHandler->updateReSolutionRate(fluxHandler->getFluxAmplitude());
	nucleationHandler->updateHeterogeneousNucleationRate(
			fluxHandler->getFluxAmplitude());

	return;
}

std::vector<std::vector<std::vector<std::vector<std::pair<int, double> > > > > PetscSolver0DHandler::getConcVector(
		DM &da, Vec &C) {

	// Initial declaration
	PetscErrorCode ierr;
	const double *gridPointSolution = nullptr;

	// Pointer for the concentration vector
	PetscScalar **concentrations = nullptr;
	ierr = DMDAVecGetArrayDOFRead(da, C, &concentrations);
	checkPetscError(ierr, "PetscSolver0DHandler::getConcVector: "
			"DMDAVecGetArrayDOFRead failed.");

	// Get the network and dof
	auto& network = getNetwork();
	const int dof = network.getDOF();

	// Create the vector for the concentrations
	std::vector<std::vector<std::vector<std::vector<std::pair<int, double> > > > > toReturn;

	// Access the solution data for the current grid point.
	gridPointSolution = concentrations[0];

	// Create the temporary vector for this grid point
	std::vector<std::pair<int, double> > tempVector;
	for (auto l = 0; l < dof; ++l) {
		if (std::fabs(gridPointSolution[l]) > 1.0e-16) {
			tempVector.push_back(std::make_pair(l, gridPointSolution[l]));
		}
	}
	std::vector<std::vector<std::pair<int, double> > > tempTempVector;
	tempTempVector.push_back(tempVector);
	std::vector<std::vector<std::vector<std::pair<int, double> > > > tempTempTempVector;
	tempTempTempVector.push_back(tempTempVector);
	toReturn.push_back(tempTempTempVector);

	// Restore the solutionArray
	ierr = DMDAVecRestoreArrayDOFRead(da, C, &concentrations);
	checkPetscError(ierr, "PetscSolver0DHandler::getConcVector: "
			"DMDAVecRestoreArrayDOFRead failed.");

	return toReturn;
}

void PetscSolver0DHandler::setConcVector(DM &da, Vec &C,
		std::vector<
				std::vector<std::vector<std::vector<std::pair<int, double> > > > > & concVector) {
	PetscErrorCode ierr;

	// Pointer for the concentration vector
	PetscScalar *gridPointSolution = nullptr;
	PetscScalar **concentrations = nullptr;
	ierr = DMDAVecGetArrayDOF(da, C, &concentrations);
	checkPetscError(ierr, "PetscSolver0DHandler::setConcVector: "
			"DMDAVecGetArrayDOF failed.");

	// Get the DOF of the network
	const int dof = network.getDOF();

	// Get the local concentration
	gridPointSolution = concentrations[0];

	// Loop on the given vector
	for (int l = 0; l < concVector[0][0][0].size(); l++) {
		gridPointSolution[concVector[0][0][0][l].first] =
				concVector[0][0][0][l].second;
	}

	// Set the temperature in the network
	double temp = gridPointSolution[dof - 1];
	network.setTemperature(temp);
	lastTemperature[0] = temp;

	/*
	 Restore vectors
	 */
	ierr = DMDAVecRestoreArrayDOF(da, C, &concentrations);
	checkPetscError(ierr, "PetscSolver0DHandler::setConcVector: "
			"DMDAVecRestoreArrayDOF failed.");

	return;
}

void PetscSolver0DHandler::updateConcentration(TS &ts, Vec &localC, Vec &F,
		PetscReal ftime) {
	PetscErrorCode ierr;

	// Get the local data vector from PETSc
	DM da;
	ierr = TSGetDM(ts, &da);
	checkPetscError(ierr, "PetscSolver0DHandler::updateConcentration: "
			"TSGetDM failed.");

	// Pointers to the PETSc arrays that start at the beginning (xs) of the
	// local array!
	PetscScalar **concs = nullptr, **updatedConcs = nullptr;
	// Get pointers to vector data
	ierr = DMDAVecGetArrayDOFRead(da, localC, &concs);
	checkPetscError(ierr, "PetscSolver0DHandler::updateConcentration: "
			"DMDAVecGetArrayDOFRead (localC) failed.");
	ierr = DMDAVecGetArrayDOF(da, F, &updatedConcs);
	checkPetscError(ierr, "PetscSolver0DHandler::updateConcentration: "
			"DMDAVecGetArrayDOF (F) failed.");

	// The following pointers are set to the first position in the conc or
	// updatedConc arrays that correspond to the beginning of the data for the
	// current grid point. They are accessed just like regular arrays.
	PetscScalar *concOffset = nullptr, *updatedConcOffset = nullptr;

	// Set the grid position
	xolotlCore::NDPoint<3> gridPosition { 0.0, 0.0, 0.0 };

	// Get the old and new array offsets
	concOffset = concs[0];
	updatedConcOffset = updatedConcs[0];

	// Get the temperature from the temperature handler
	temperatureHandler->setTemperature(concOffset);
	double temperature = temperatureHandler->getTemperature(gridPosition,
			ftime);

	// Update the network if the temperature changed
	if (std::fabs(lastTemperature[0] - temperature) > 0.1) {
		network.setTemperature(temperature);
		lastTemperature[0] = temperature;
	}

	// Copy data into the ReactionNetwork so that it can
	// compute the fluxes properly. The network is only used to compute the
	// fluxes and hold the state data from the last time step. I'm reusing
	// it because it cuts down on memory significantly (about 400MB per
	// grid point) at the expense of being a little tricky to comprehend.
	network.updateConcentrationsFromArray(concOffset);

	// ----- Account for flux of incoming particles -----
	fluxHandler->computeIncidentFlux(ftime, updatedConcOffset, 0, 0);

	// ----- Compute the re-solution -----
	resolutionHandler->computeReSolution(network, concOffset, updatedConcOffset,
			0, 0);

	// ----- Compute the heterogeneous nucleation -----
	nucleationHandler->computeHeterogeneousNucleation(network, concOffset,
			updatedConcOffset, 0, 0);

	// ----- Compute the reaction fluxes over the locally owned part of the grid -----
	network.computeAllFluxes(updatedConcOffset);

	/*
	 Restore vectors
	 */
	ierr = DMDAVecRestoreArrayDOFRead(da, localC, &concs);
	checkPetscError(ierr, "PetscSolver0DHandler::updateConcentration: "
			"DMDAVecRestoreArrayDOFRead (localC) failed.");
	ierr = DMDAVecRestoreArrayDOF(da, F, &updatedConcs);
	checkPetscError(ierr, "PetscSolver0DHandler::updateConcentration: "
			"DMDAVecRestoreArrayDOF (F) failed.");

	return;
}

void PetscSolver0DHandler::computeOffDiagonalJacobian(TS &ts, Vec &localC,
		Mat &J, PetscReal ftime) {
	// Does nothing in 0D

	return;
}

void PetscSolver0DHandler::computeDiagonalJacobian(TS &ts, Vec &localC, Mat &J,
		PetscReal ftime) {
	PetscErrorCode ierr;

	// Get the distributed array
	DM da;
	ierr = TSGetDM(ts, &da);
	checkPetscError(ierr, "PetscSolver0DHandler::computeDiagonalJacobian: "
			"TSGetDM failed.");

	// Get pointers to vector data
	PetscScalar **concs = nullptr;
	ierr = DMDAVecGetArrayDOFRead(da, localC, &concs);
	checkPetscError(ierr, "PetscSolver0DHandler::computeDiagonalJacobian: "
			"DMDAVecGetArrayDOFRead failed.");

	// Pointer to the concentrations at a given grid point
	PetscScalar *concOffset = nullptr;

	// Degrees of freedom is the total number of clusters in the network
	const int dof = network.getDOF();

	// Arguments for MatSetValuesStencil called below
	MatStencil rowId;
	MatStencil colIds[dof];
	MatStencil colId;
	int pdColIdsVectorSize = 0;

	// Set the grid position
	xolotlCore::NDPoint<3> gridPosition { 0.0, 0.0, 0.0 };

	// Get the temperature from the temperature handler
	concOffset = concs[0];
	temperatureHandler->setTemperature(concOffset);
	double temperature = temperatureHandler->getTemperature(gridPosition,
			ftime);

	// Update the network if the temperature changed
	if (std::fabs(lastTemperature[0] - temperature) > 0.1) {
		network.setTemperature(temperature);
		lastTemperature[0] = temperature;
	}

	// Copy data into the ReactionNetwork so that it can
	// compute the new concentrations.
	network.updateConcentrationsFromArray(concOffset);

	// ----- Take care of the reactions for all the reactants -----

	// Compute all the partial derivatives for the reactions
	network.computeAllPartials(reactionStartingIdx, reactionIndices,
			reactionVals);

	// Update the column in the Jacobian that represents each DOF
	for (int i = 0; i < dof - 1; i++) {
		// Set grid coordinate and component number for the row
		rowId.i = 0;
		rowId.c = i;

		// Number of partial derivatives
		pdColIdsVectorSize = reactionSize[i];
		auto startingIdx = reactionStartingIdx[i];

		// Loop over the list of column ids
		for (int j = 0; j < pdColIdsVectorSize; j++) {
			// Set grid coordinate and component number for a column in the list
			colIds[j].i = 0;
			colIds[j].c = reactionIndices[startingIdx + j];
			// Get the partial derivative from the array of all of the partials
			reactingPartialsForCluster[j] = reactionVals[startingIdx + j];
		}
		// Update the matrix
		ierr = MatSetValuesStencil(J, 1, &rowId, pdColIdsVectorSize, colIds,
				reactingPartialsForCluster.data(), ADD_VALUES);
		checkPetscError(ierr, "PetscSolver0DHandler::computeDiagonalJacobian: "
				"MatSetValuesStencil (reactions) failed.");
	}

	// ----- Take care of the re-solution for all the reactants -----

	// Store the total number of Xe clusters in the network
	int nXenon = resolutionHandler->getNumberOfReSoluting();

	// Arguments for MatSetValuesStencil called below
	PetscScalar resolutionVals[10 * nXenon];
	PetscInt resolutionIndices[5 * nXenon];
	MatStencil rowIds[5];

	// Compute the partial derivative from re-solution at this grid point
	int nResoluting = resolutionHandler->computePartialsForReSolution(network,
			resolutionVals, resolutionIndices, 0, 0);

	// Loop on the number of xenon to set the values in the Jacobian
	for (int i = 0; i < nResoluting; i++) {
		// Set grid coordinate and component number for the row and column
		// corresponding to the clusters involved in re-solution
		rowIds[0].i = 0;
		rowIds[0].c = resolutionIndices[5 * i];
		rowIds[1].i = 0;
		rowIds[1].c = resolutionIndices[(5 * i) + 1];
		rowIds[2].i = 0;
		rowIds[2].c = resolutionIndices[(5 * i) + 2];
		rowIds[3].i = 0;
		rowIds[3].c = resolutionIndices[(5 * i) + 3];
		rowIds[4].i = 0;
		rowIds[4].c = resolutionIndices[(5 * i) + 4];
		colIds[0].i = 0;
		colIds[0].c = resolutionIndices[5 * i];
		colIds[1].i = 0;
		colIds[1].c = resolutionIndices[(5 * i) + 1];
		ierr = MatSetValuesStencil(J, 5, rowIds, 2, colIds,
				resolutionVals + (10 * i), ADD_VALUES);
		checkPetscError(ierr, "PetscSolver0DHandler::computeDiagonalJacobian: "
				"MatSetValuesStencil (Xe re-solution) failed.");
<<<<<<< HEAD
=======
	}

	// ----- Take care of the nucleation for all the reactants -----

	// Arguments for MatSetValuesStencil called below
	PetscScalar nucleationVals[2];
	PetscInt nucleationIndices[2];

	// Compute the partial derivative from nucleation at this grid point
	if (nucleationHandler->computePartialsForHeterogeneousNucleation(network,
			nucleationVals, nucleationIndices, 0, 0)) {

		// Set grid coordinate and component number for the row and column
		// corresponding to the clusters involved in re-solution
		rowIds[0].i = 0;
		rowIds[0].c = nucleationIndices[0];
		rowIds[1].i = 0;
		rowIds[1].c = nucleationIndices[1];
		colIds[0].i = 0;
		colIds[0].c = nucleationIndices[0];
		ierr = MatSetValuesStencil(J, 2, rowIds, 1, colIds, nucleationVals,
				ADD_VALUES);
		checkPetscError(ierr, "PetscSolver0DHandler::computeDiagonalJacobian: "
				"MatSetValuesStencil (Xe nucleation) failed.");
>>>>>>> b0e46d83
	}

	/*
	 Restore vectors
	 */
	ierr = DMDAVecRestoreArrayDOFRead(da, localC, &concs);
	checkPetscError(ierr, "PetscSolver0DHandler::computeDiagonalJacobian: "
			"DMDAVecRestoreArrayDOFRead failed.");

	return;
}

} /* end namespace xolotlSolver */<|MERGE_RESOLUTION|>--- conflicted
+++ resolved
@@ -456,8 +456,6 @@
 				resolutionVals + (10 * i), ADD_VALUES);
 		checkPetscError(ierr, "PetscSolver0DHandler::computeDiagonalJacobian: "
 				"MatSetValuesStencil (Xe re-solution) failed.");
-<<<<<<< HEAD
-=======
 	}
 
 	// ----- Take care of the nucleation for all the reactants -----
@@ -482,7 +480,6 @@
 				ADD_VALUES);
 		checkPetscError(ierr, "PetscSolver0DHandler::computeDiagonalJacobian: "
 				"MatSetValuesStencil (Xe nucleation) failed.");
->>>>>>> b0e46d83
 	}
 
 	/*
