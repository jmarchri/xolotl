--- conflicted
+++ resolved
@@ -16,7 +16,6 @@
 	// Degrees of freedom is the total number of clusters in the network
 	const int dof = network.getDOF();
 
-<<<<<<< HEAD
 	/* - - - - - - - - - - - - - - - - - - - - - - - - - - - - - - - - - - -
 	 Create distributed array (DMDA) to manage parallel grid and vectors
 	 - - - - - - - - - - - - - - - - - - - - - - - - - - - - - - - - - - - */
@@ -41,8 +40,6 @@
 	checkPetscError(ierr,
 			"PetscSolver1DHandler::createSolverContext: DMSetUp failed.");
 
-=======
->>>>>>> 5eca44f2
 	// Set the position of the surface
 	surfacePosition = 0;
 	if (movingSurface)
@@ -74,21 +71,6 @@
 		}
 		std::cout << std::endl;
 	}
-
-	/* - - - - - - - - - - - - - - - - - - - - - - - - - - - - - - - - - - -
-	 Create distributed array (DMDA) to manage parallel grid and vectors
-	 - - - - - - - - - - - - - - - - - - - - - - - - - - - - - - - - - - - */
-
-	ierr = DMDACreate1d(PETSC_COMM_WORLD, DM_BOUNDARY_MIRROR, nX, dof, 1,
-	NULL, &da);
-	checkPetscError(ierr, "PetscSolver1DHandler::createSolverContext: "
-			"DMDACreate1d failed.");
-	ierr = DMSetFromOptions(da);
-	checkPetscError(ierr,
-			"PetscSolver1DHandler::createSolverContext: DMSetFromOptions failed.");
-	ierr = DMSetUp(da);
-	checkPetscError(ierr,
-			"PetscSolver1DHandler::createSolverContext: DMSetUp failed.");
 
 	// Initialize the surface of the first advection handler corresponding to the
 	// advection toward the surface (or a dummy one if it is deactivated)
@@ -122,14 +104,16 @@
 	// Get the local boundaries
 	PetscInt xs, xm;
 	ierr = DMDAGetCorners(da, &xs, NULL, NULL, &xm, NULL, NULL);
-	checkPetscError(ierr, "PetscSolver1DHandler::initializeConcentration: "
+	checkPetscError(ierr, "PetscSolver1DHandler::createSolverContext: "
 			"DMDAGetCorners failed.");
+	// Set it in the handler
+	setLocalCoordinates(xs, xm);
 
 	// Initialize the modified trap-mutation handler here
 	// because it adds connectivity
-	mutationHandler->initialize(network, xm, xs);
+	mutationHandler->initialize(network, localXM, localXS);
 	mutationHandler->initializeIndex1D(surfacePosition, network,
-			advectionHandlers, grid, xm, xs);
+			advectionHandlers, grid, localXM, localXS);
 
 	// Initialize the re-solution handler here
 	// because it adds connectivity
@@ -168,14 +152,6 @@
 	checkPetscError(ierr, "PetscSolver1DHandler::initializeConcentration: "
 			"DMDAVecGetArrayDOF failed.");
 
-	// Get the local boundaries
-	PetscInt xs, xm;
-	ierr = DMDAGetCorners(da, &xs, NULL, NULL, &xm, NULL, NULL);
-	checkPetscError(ierr, "PetscSolver1DHandler::initializeConcentration: "
-			"DMDAGetCorners failed.");
-	// Set it in the handler
-	setLocalCoordinates(xs, xm);
-
 	// Initialize the last temperature at each grid point on this process
 	for (int i = 0; i < localXM + 2; i++) {
 		lastTemperature.push_back(0.0);
@@ -200,11 +176,12 @@
 	fluxHandler->initializeFluxHandler(network, surfacePosition, grid);
 
 	// Initialize the grid for the diffusion
-	diffusionHandler->initializeDiffusionGrid(advectionHandlers, grid, xm, xs);
+	diffusionHandler->initializeDiffusionGrid(advectionHandlers, grid, localXM,
+			localXS);
 
 	// Initialize the grid for the advection
-	advectionHandlers[0]->initializeAdvectionGrid(advectionHandlers, grid, xm,
-			xs);
+	advectionHandlers[0]->initializeAdvectionGrid(advectionHandlers, grid,
+			localXM, localXS);
 
 	// Pointer for the concentration vector at a specific grid point
 	PetscScalar *concOffset = nullptr;
@@ -229,13 +206,11 @@
 		}
 
 		// Temperature
-<<<<<<< HEAD
-		xolotlCore::NDPoint<3> gridPosition { (grid[i + 1]
-=======
-		xolotlCore::Point<3> gridPosition { ((grid[i] + grid[i + 1]) / 2.0
->>>>>>> 5eca44f2
-				- grid[surfacePosition + 1])
-				/ (grid[grid.size() - 1] - grid[surfacePosition + 1]), 0.0, 0.0 };
+		xolotlCore::NDPoint < 3
+				> gridPosition { ((grid[i] + grid[i + 1]) / 2.0
+						- grid[surfacePosition + 1])
+						/ (grid[grid.size() - 1] - grid[surfacePosition + 1]),
+						0.0, 0.0 };
 		concOffset[dof - 1] = temperatureHandler->getTemperature(gridPosition,
 				0.0);
 
@@ -507,11 +482,7 @@
 		double totalAtomConc = 0.0;
 		auto xolotlComm = xolotlCore::MPIUtils::getMPIComm();
 		MPI_Allreduce(&atomConc, &totalAtomConc, 1, MPI_DOUBLE, MPI_SUM,
-<<<<<<< HEAD
 				xolotlComm);
-=======
-				MPI_COMM_WORLD);
->>>>>>> 5eca44f2
 
 		// Set the disappearing rate in the modified TM handler
 		mutationHandler->updateDisappearingRate(totalAtomConc);
@@ -608,33 +579,20 @@
 
 		// ---- Compute diffusion over the locally owned part of the grid -----
 		diffusionHandler->computeDiffusion(network, concVector,
-<<<<<<< HEAD
-				updatedConcOffset, grid[xi + 1] - grid[xi],
-				grid[xi + 2] - grid[xi + 1], xi, localXS);
-=======
-				updatedConcOffset, hxLeft, hxRight, xi - xs);
->>>>>>> 5eca44f2
+				updatedConcOffset, hxLeft, hxRight, xi - localXS);
 
 		// ---- Compute advection over the locally owned part of the grid -----
 		// Set the grid position
 		gridPosition[0] = (grid[xi] + grid[xi + 1]) / 2.0 - grid[1];
 		for (int i = 0; i < advectionHandlers.size(); i++) {
 			advectionHandlers[i]->computeAdvection(network, gridPosition,
-<<<<<<< HEAD
-					concVector, updatedConcOffset, grid[xi + 1] - grid[xi],
-					grid[xi + 2] - grid[xi + 1], xi, localXS);
-=======
-					concVector, updatedConcOffset, hxLeft, hxRight, xi - xs);
->>>>>>> 5eca44f2
+					concVector, updatedConcOffset, hxLeft, hxRight,
+					xi - localXS);
 		}
 
 		// ----- Compute the modified trap-mutation over the locally owned part of the grid -----
 		mutationHandler->computeTrapMutation(network, concOffset,
-<<<<<<< HEAD
-				updatedConcOffset, xi, localXS);
-=======
-				updatedConcOffset, xi - xs);
->>>>>>> 5eca44f2
+				updatedConcOffset, xi - localXS);
 
 		// ----- Compute the re-solution over the locally owned part of the grid -----
 		resolutionHandler->computeReSolution(network, concOffset,
@@ -709,17 +667,13 @@
 	 Loop over grid points computing Jacobian terms for diffusion and advection
 	 at each grid point
 	 */
-<<<<<<< HEAD
 	for (int xi = localXS; xi < localXS + localXM; xi++) {
-=======
-	for (PetscInt xi = xs; xi < xs + xm; xi++) {
 		// Compute the left and right hx
 		double hxLeft = (grid[xi + 1] - grid[xi - 1]) / 2.0, hxRight = (grid[xi
 				+ 2] - grid[xi]) / 2.0;
 		if (xi - 1 < 0)
 			hxLeft = grid[xi + 1] - grid[xi];
 
->>>>>>> 5eca44f2
 		// Heat condition
 		if (xi == surfacePosition) {
 			// Get the partial derivatives for the temperature
@@ -814,12 +768,7 @@
 
 		// Get the partial derivatives for the diffusion
 		diffusionHandler->computePartialsForDiffusion(network, diffVals,
-<<<<<<< HEAD
-				diffIndices, grid[xi + 1] - grid[xi],
-				grid[xi + 2] - grid[xi + 1], xi, localXS);
-=======
-				diffIndices, hxLeft, hxRight, xi - xs);
->>>>>>> 5eca44f2
+				diffIndices, hxLeft, hxRight, xi - localXS);
 
 		// Loop on the number of diffusion cluster to set the values in the Jacobian
 		for (int i = 0; i < nDiff; i++) {
@@ -848,14 +797,8 @@
 		gridPosition[0] = (grid[xi] + grid[xi + 1]) / 2.0 - grid[1];
 		for (int l = 0; l < advectionHandlers.size(); l++) {
 			advectionHandlers[l]->computePartialsForAdvection(network,
-<<<<<<< HEAD
-					advecVals, advecIndices, gridPosition,
-					grid[xi + 1] - grid[xi], grid[xi + 2] - grid[xi + 1], xi,
-					localXS);
-=======
 					advecVals, advecIndices, gridPosition, hxLeft, hxRight,
-					xi - xs);
->>>>>>> 5eca44f2
+					xi - localXS);
 
 			// Get the stencil indices to know where to put the partial derivatives in the Jacobian
 			auto advecStencil = advectionHandlers[l]->getStencilForAdvection(
@@ -957,11 +900,7 @@
 		double totalAtomConc = 0.0;
 		auto xolotlComm = xolotlCore::MPIUtils::getMPIComm();
 		MPI_Allreduce(&atomConc, &totalAtomConc, 1, MPI_DOUBLE, MPI_SUM,
-<<<<<<< HEAD
 				xolotlComm);
-=======
-				MPI_COMM_WORLD);
->>>>>>> 5eca44f2
 
 		// Set the disappearing rate in the modified TM handler
 		mutationHandler->updateDisappearingRate(totalAtomConc);
@@ -1061,11 +1000,7 @@
 
 		// Compute the partial derivative from modified trap-mutation at this grid point
 		int nMutating = mutationHandler->computePartialsForTrapMutation(network,
-<<<<<<< HEAD
-				mutationVals, mutationIndices, xi, localXS);
-=======
-				mutationVals, mutationIndices, xi - xs);
->>>>>>> 5eca44f2
+				mutationVals, mutationIndices, xi - localXS);
 
 		// Loop on the number of helium undergoing trap-mutation to set the values
 		// in the Jacobian
