--- conflicted
+++ resolved
@@ -20,7 +20,6 @@
 #include <MathUtils.h>
 #include "RandomNumberGenerator.h"
 #include "xolotlCore/io/XFile.h"
-
 
 namespace xolotlSolver {
 
@@ -136,9 +135,8 @@
 	}
 
 	// Open the existing checkpoint file.
-    xolotlCore::XFile checkpointFile(hdf5OutputName2D,
-            PETSC_COMM_WORLD,
-            xolotlCore::XFile::AccessMode::OpenReadWrite);
+	xolotlCore::XFile checkpointFile(hdf5OutputName2D, PETSC_COMM_WORLD,
+			xolotlCore::XFile::AccessMode::OpenReadWrite);
 
 	// Get the current time step
 	double currentTimeStep;
@@ -146,10 +144,11 @@
 	CHKERRQ(ierr);
 
 	// Add a concentration sub group
-    auto concGroup = checkpointFile.getGroup<xolotlCore::XFile::ConcentrationGroup>();
-    assert(concGroup);
-    auto tsGroup = concGroup->addTimestepGroup(timestep, time,
-			                                    previousTime, currentTimeStep);
+	auto concGroup = checkpointFile.getGroup<
+			xolotlCore::XFile::ConcentrationGroup>();
+	assert(concGroup);
+	auto tsGroup = concGroup->addTimestepGroup(timestep, time, previousTime,
+			currentTimeStep);
 
 	// Write the surface positions and the associated interstitial quantities
 	// in the concentration sub group
@@ -157,8 +156,8 @@
 
 	// Write the bottom impurity information if the bottom is a free surface
 	if (solverHandler.getRightOffset() == 1)
-		tsGroup->writeBottom2D(nHelium2D, previousHeFlux2D,
-				nDeuterium2D, previousDFlux2D, nTritium2D, previousTFlux2D);
+		tsGroup->writeBottom2D(nHelium2D, previousHeFlux2D, nDeuterium2D,
+				previousDFlux2D, nTritium2D, previousTFlux2D);
 
 	// Loop on the full grid
 	for (PetscInt j = 0; j < My; j++) {
@@ -209,7 +208,7 @@
 					PETSC_COMM_WORLD);
 
 			// All processes create the dataset and fill it
-            tsGroup->writeConcentrationDataset(concSize, concArray, i, j);
+			tsGroup->writeConcentrationDataset(concSize, concArray, i, j);
 		}
 	}
 
@@ -1430,20 +1429,21 @@
 	// Get the network and its size
 	auto& network = solverHandler.getNetwork();
 
-    // Determine if we have an existing restart file,
-    // and if so, it it has had timesteps written to it.
-    std::unique_ptr<xolotlCore::XFile> networkFile;
-    std::unique_ptr<xolotlCore::XFile::TimestepGroup> lastTsGroup;
-    std::string networkName = solverHandler.getNetworkName();
-    bool hasConcentrations = false;
-    if (not networkName.empty()) {
-        networkFile.reset(new xolotlCore::XFile(networkName));
-        auto concGroup = networkFile->getGroup<xolotlCore::XFile::ConcentrationGroup>();
-        hasConcentrations = (concGroup and concGroup->hasTimesteps());
-        if(hasConcentrations) {
-            lastTsGroup = concGroup->getLastTimestepGroup();
-        }
-    }
+	// Determine if we have an existing restart file,
+	// and if so, it it has had timesteps written to it.
+	std::unique_ptr<xolotlCore::XFile> networkFile;
+	std::unique_ptr<xolotlCore::XFile::TimestepGroup> lastTsGroup;
+	std::string networkName = solverHandler.getNetworkName();
+	bool hasConcentrations = false;
+	if (not networkName.empty()) {
+		networkFile.reset(new xolotlCore::XFile(networkName));
+		auto concGroup = networkFile->getGroup<
+				xolotlCore::XFile::ConcentrationGroup>();
+		hasConcentrations = (concGroup and concGroup->hasTimesteps());
+		if (hasConcentrations) {
+			lastTsGroup = concGroup->getLastTimestepGroup();
+		}
+	}
 
 	// Get the da from ts
 	DM da;
@@ -1507,23 +1507,11 @@
 
 			// Get the compostion list and save it
 			auto compList = network.getCompositionList();
-<<<<<<< HEAD
-			xolotlCore::HDF5Utils::fillNetworkComp(compList);
-
-			// Save the network in the HDF5 file
-			if (!solverHandler.getNetworkName().empty())
-				xolotlCore::HDF5Utils::fillNetwork(
-						solverHandler.getNetworkName(), network);
-=======
->>>>>>> 090d075a
 
 			// Create a checkpoint file.
-            xolotlCore::XFile checkpointFile(hdf5OutputName2D,
-                                                grid,
-                                                compList,
-                                                solverHandler.getNetworkName(),
-                                                PETSC_COMM_WORLD,
-                                                My, hy);
+			xolotlCore::XFile checkpointFile(hdf5OutputName2D, grid, network,
+					compList, solverHandler.getNetworkName(), PETSC_COMM_WORLD,
+					My, hy);
 		}
 
 		// startStop2D will be called at each timestep
@@ -1546,7 +1534,7 @@
 			// Get the interstitial information at the surface if concentrations were stored
 			if (hasConcentrations) {
 
-                assert(lastTsGroup);
+				assert(lastTsGroup);
 
 				// Get the interstitial quantity from the HDF5 file
 				nInterstitial2D = lastTsGroup->readData2D("nInterstitial");
@@ -1632,7 +1620,7 @@
 		// Get the previous time if concentrations were stored and initialize the fluence
 		if (hasConcentrations) {
 
-            assert(lastTsGroup);
+			assert(lastTsGroup);
 
 			// Get the previous time from the HDF5 file
 			double time = lastTsGroup->readPreviousTime();
@@ -1643,7 +1631,7 @@
 			// Increment the fluence with the value at this current timestep
 			fluxHandler->incrementFluence(dt);
 			// Get the previous time from the HDF5 file
-            // TODO is this the same as 'time' above?
+			// TODO is this the same as 'time' above?
 			previousTime = lastTsGroup->readPreviousTime();
 
 			// If the bottom is a free surface
