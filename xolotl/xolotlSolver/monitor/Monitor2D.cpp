--- conflicted
+++ resolved
@@ -564,20 +564,12 @@
 				double conc = gridPointSolution[indices2D[i]];
 				xeConcentration += conc * weights2D[i]
 						* (grid[xi + 1] - grid[xi]) * hy;
-<<<<<<< HEAD
-				if (weights2D[i] >= minSizes[0]) {
-					partialBubbleConcentration +=
-							gridPointSolution[indices2D[i]]
-									* (grid[xi + 1] - grid[xi]) * hy;
-					partialRadii += gridPointSolution[indices2D[i]] * radii2D[i]
-=======
 				bubbleConcentration += conc * (grid[xi + 1] - grid[xi]) * hy;
 				radii += conc * radii2D[i] * (grid[xi + 1] - grid[xi]) * hy;
-				if (weights2D[i] >= minSize && conc > 1.0e-16) {
+				if (weights2D[i] >= minSizes[0] && conc > 1.0e-16) {
 					partialBubbleConcentration += conc
 							* (grid[xi + 1] - grid[xi]) * hy;
 					partialRadii += conc * radii2D[i]
->>>>>>> a381691d
 							* (grid[xi + 1] - grid[xi]) * hy;
 				}
 			}
@@ -593,19 +585,10 @@
 				bubbleConcentration += conc * (grid[xi + 1] - grid[xi]) * hy;
 				radii += conc * cluster.getReactionRadius()
 						* (grid[xi + 1] - grid[xi]) * hy;
-<<<<<<< HEAD
-				if (cluster.getSize() >= minSizes[0]) {
-					partialBubbleConcentration +=
-							cluster.getTotalConcentration()
-									* (grid[xi + 1] - grid[xi]) * hy;
-					partialRadii += cluster.getTotalConcentration()
-							* cluster.getReactionRadius()
-=======
-				if (cluster.getSize() >= minSize && conc > 1.0e-16) {
+				if (cluster.getSize() >= minSizes[0] && conc > 1.0e-16) {
 					partialBubbleConcentration += conc
 							* (grid[xi + 1] - grid[xi]) * hy;
 					partialRadii += conc * cluster.getReactionRadius()
->>>>>>> a381691d
 							* (grid[xi + 1] - grid[xi]) * hy;
 				}
 			}
@@ -638,7 +621,7 @@
 		// Make sure the average partial radius makes sense
 		double averagePartialRadius = totalConcData[4] / totalConcData[3];
 		double minRadius = pow(
-				(3.0 * (double) minSize)
+				(3.0 * (double) minSizes[0])
 						/ (4.0 * xolotlCore::pi * network.getDensity()),
 				(1.0 / 3.0));
 		if (partialBubbleConcentration < 1.e-16
