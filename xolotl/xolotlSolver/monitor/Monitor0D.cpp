// Includes
#include "PetscSolver.h"
#include <xolotlPerf.h>
#include <VizHandlerRegistryFactory.h>
#include <PlotType.h>
#include <CvsXDataProvider.h>
#include <CvsXYDataProvider.h>
#include <LabelProvider.h>
#include <Constants.h>
#include <petscts.h>
#include <petscsys.h>
#include <sstream>
#include <fstream>
#include <iostream>
#include <iomanip>
#include <vector>
#include <memory>
#include <NESuperCluster.h>
#include <PSISuperCluster.h>
#include <FeSuperCluster.h>
#include <NEClusterReactionNetwork.h>
#include <PSIClusterReactionNetwork.h>
#include <FeClusterReactionNetwork.h>
#include <AlloyClusterReactionNetwork.h>
#include <AlloySuperCluster.h>
#include "xolotlCore/io/XFile.h"
#include "xolotlSolver/monitor/Monitor.h"

namespace xolotlSolver {

// Declaration of the functions defined in Monitor.cpp
extern PetscErrorCode checkTimeStep(TS ts);
extern PetscErrorCode monitorTime(TS ts, PetscInt timestep, PetscReal time,
		Vec solution, void *ictx);
extern PetscErrorCode computeFluence(TS ts, PetscInt timestep, PetscReal time,
		Vec solution, void *ictx);
extern PetscErrorCode monitorPerf(TS ts, PetscInt timestep, PetscReal time,
		Vec solution, void *ictx);

// Declaration of the variables defined in Monitor.cpp
extern std::shared_ptr<xolotlViz::IPlot> perfPlot;
extern double previousTime;
extern double timeStepThreshold;

//! The pointer to the plot used in monitorScatter0D.
std::shared_ptr<xolotlViz::IPlot> scatterPlot0D;
//! How often HDF5 file is written
PetscReal hdf5Stride0D = 0.0;
//! Previous time for HDF5
PetscInt hdf5Previous0D = 0;
//! HDF5 output file name
std::string hdf5OutputName0D = "xolotlStop.h5";
// Declare the vector that will store the Id of the helium clusters
std::vector<int> indices0D;
// Declare the vector that will store the weight of the helium clusters
// (their He composition)
std::vector<int> weights0D;
// Declare the vector that will store the radii of bubbles
std::vector<double> radii0D;

#undef __FUNCT__
#define __FUNCT__ Actual__FUNCT__("xolotlSolver", "startStop0D")
/**
 * This is a monitoring method that update an hdf5 file at each time step.
 */
PetscErrorCode startStop0D(TS ts, PetscInt timestep, PetscReal time,
		Vec solution, void *) {
	// Initial declaration
	PetscErrorCode ierr;
	const double **solutionArray, *gridPointSolution;

	PetscFunctionBeginUser;

	// Compute the dt
	double dt = time - previousTime;

	// Don't do anything if it is not on the stride
	if (((int) ((time + dt / 10.0) / hdf5Stride0D) <= hdf5Previous0D)
			&& timestep > 0)
		PetscFunctionReturn(0);

	// Update the previous time
	if ((int) ((time + dt / 10.0) / hdf5Stride0D) > hdf5Previous0D)
		hdf5Previous0D++;

	// Get the da from ts
	DM da;
	ierr = TSGetDM(ts, &da);
	CHKERRQ(ierr);

	// Get the solutionArray
	ierr = DMDAVecGetArrayDOFRead(da, solution, &solutionArray);
	CHKERRQ(ierr);

	// Get the solver handler
	auto& solverHandler = PetscSolver::getSolverHandler();

	// Get the network and dof
	auto& network = solverHandler.getNetwork();
	const int dof = network.getDOF();

	// Create an array for the concentration
	double concArray[dof][2];

	// Open the existing HDF5 file
	xolotlCore::XFile checkpointFile(hdf5OutputName0D, PETSC_COMM_WORLD,
			xolotlCore::XFile::AccessMode::OpenReadWrite);

	// Get the current time step
	double currentTimeStep;
	ierr = TSGetTimeStep(ts, &currentTimeStep);
	CHKERRQ(ierr);

	// Add a concentration time step group for the current time step.
	auto concGroup = checkpointFile.getGroup<
			xolotlCore::XFile::ConcentrationGroup>();
	assert(concGroup);
	auto tsGroup = concGroup->addTimestepGroup(timestep, time, previousTime,
			currentTimeStep);

	// Determine the concentration values we will write.
	// We only examine and collect the grid points we own.
	// TODO measure impact of us building the flattened representation
	// rather than a ragged 2D representation.
	XFile::TimestepGroup::Concs1DType concs(1);

	// Access the solution data for the current grid point.
	gridPointSolution = solutionArray[0];

	for (auto l = 0; l < dof; ++l) {
		if (std::fabs(gridPointSolution[l]) > 1.0e-16) {
			concs[0].emplace_back(l, gridPointSolution[l]);
		}
	}

	// Write our concentration data to the current timestep group
	// in the HDF5 file.
	// We only write the data for the grid points we own.
	tsGroup->writeConcentrations(checkpointFile, 0, concs);

	// Restore the solutionArray
	ierr = DMDAVecRestoreArrayDOFRead(da, solution, &solutionArray);
	CHKERRQ(ierr);

	PetscFunctionReturn(0);
}

#undef __FUNCT__
#define __FUNCT__ Actual__FUNCT__("xolotlSolver", "computeXenonRetention0D")
/**
 * This is a monitoring method that will compute the xenon retention
 */
PetscErrorCode computeXenonRetention0D(TS ts, PetscInt, PetscReal time,
		Vec solution, void *) {
	// Initial declarations
	PetscErrorCode ierr;

	PetscFunctionBeginUser;

	// Get the solver handler
	auto& solverHandler = PetscSolver::getSolverHandler();

	// Get the da from ts
	DM da;
	ierr = TSGetDM(ts, &da);
	CHKERRQ(ierr);

	// Get the network
	auto& network = solverHandler.getNetwork();

	// Get the array of concentration
	PetscReal **solutionArray;
	ierr = DMDAVecGetArrayDOFRead(da, solution, &solutionArray);
	CHKERRQ(ierr);

	// Store the concentration and other values over the grid
	double xeConcentration = 0.0, bubbleConcentration = 0.0, radii = 0.0,
			partialBubbleConcentration = 0.0, partialRadii = 0.0;

	// Declare the pointer for the concentrations at a specific grid point
	PetscReal *gridPointSolution;

	// Get the pointer to the beginning of the solution data for this grid point
	gridPointSolution = solutionArray[0];

	// Update the concentration in the network
	network.updateConcentrationsFromArray(gridPointSolution);

	// Get the minimum size for the radius
	auto minSizes = solverHandler.getMinSizes();

	// Loop on all the indices
	for (unsigned int i = 0; i < indices0D.size(); i++) {
		// Add the current concentration times the number of xenon in the cluster
		// (from the weight vector)
<<<<<<< HEAD
		xeConcentration += gridPointSolution[indices0D[i]] * weights0D[i];
		bubbleConcentration += gridPointSolution[indices0D[i]];
		radii += gridPointSolution[indices0D[i]] * radii0D[i];
		if (weights0D[i] >= minSizes[0]) {
			partialBubbleConcentration += gridPointSolution[indices0D[i]];
			partialRadii += gridPointSolution[indices0D[i]] * radii0D[i];
=======
		double conc = gridPointSolution[indices0D[i]];
		xeConcentration += conc * weights0D[i];
		bubbleConcentration += conc;
		radii += conc * radii0D[i];
		if (weights0D[i] >= minSize && conc > 1.0e-16) {
			partialBubbleConcentration += conc;
			partialRadii += conc * radii0D[i];
>>>>>>> a381691d
		}
	}

	// Loop on all the super clusters
	for (auto const& superMapItem : network.getAll(ReactantType::NESuper)) {
		auto const& cluster =
				static_cast<NESuperCluster&>(*(superMapItem.second));
		double conc = cluster.getTotalConcentration();
		xeConcentration += cluster.getTotalXenonConcentration();
<<<<<<< HEAD
		bubbleConcentration += cluster.getTotalConcentration();
		radii += cluster.getTotalConcentration() * cluster.getReactionRadius();
		if (cluster.getSize() >= minSizes[0]) {
			partialBubbleConcentration += cluster.getTotalConcentration();
			partialRadii += cluster.getTotalConcentration()
					* cluster.getReactionRadius();
=======
		bubbleConcentration += conc;
		radii += conc * cluster.getReactionRadius();
		if (cluster.getSize() >= minSize && conc > 1.0e-16) {
			partialBubbleConcentration += conc;
			partialRadii += conc * cluster.getReactionRadius();
>>>>>>> a381691d
		}
	}

	// Print the result
	std::cout << "\nTime: " << time << std::endl;
	std::cout << "Xenon concentration = " << xeConcentration << std::endl
			<< std::endl;

	// Make sure the average partial radius makes sense
	double averagePartialRadius = partialRadii / partialBubbleConcentration;
	double minRadius = pow(
			(3.0 * (double) minSize)
					/ (4.0 * xolotlCore::pi * network.getDensity()),
			(1.0 / 3.0));
	if (partialBubbleConcentration < 1.e-16 || averagePartialRadius < minRadius)
		averagePartialRadius = minRadius;

	// Uncomment to write the retention and the fluence in a file
	std::ofstream outputFile;
	outputFile.open("retentionOut.txt", ios::app);
	outputFile << time << " " << xeConcentration << " "
			<< radii / bubbleConcentration << " " << averagePartialRadius
			<< std::endl;
	outputFile.close();

	// Restore the solutionArray
	ierr = DMDAVecRestoreArrayDOFRead(da, solution, &solutionArray);
	CHKERRQ(ierr);

	PetscFunctionReturn(0);
}

#undef __FUNCT__
#define __FUNCT__ Actual__FUNCT__("xolotlSolver", "computeAlloy0D")
/**
 * This is a monitoring method that will compute average density and diameter
 */
PetscErrorCode computeAlloy0D(TS ts, PetscInt timestep, PetscReal time,
		Vec solution, void *ictx) {

	// Initial declarations
	PetscErrorCode ierr;

	PetscFunctionBeginUser;

	// Get the solver handler
	auto& solverHandler = PetscSolver::getSolverHandler();

	// Get the physical grid and its length
	auto grid = solverHandler.getXGrid();
	int xSize = grid.size();

	// Get the position of the surface
	int surfacePos = solverHandler.getSurfacePosition();

	// Get the da from ts
	DM da;
	ierr = TSGetDM(ts, &da);
	CHKERRQ(ierr);

	// Get the array of concentration
	PetscReal **solutionArray;
	ierr = DMDAVecGetArrayDOFRead(da, solution, &solutionArray);
	CHKERRQ(ierr);

	// Get the network
	auto& network = solverHandler.getNetwork();

	// Get degrees of freedom
	auto dof = network.getDOF();

	// Initial declarations for the density and diameter
	double iDensity = 0.0, vDensity = 0.0, voidDensity = 0.0,
			frankDensity = 0.0, faultedDensity = 0.0, perfectDensity = 0.0,
			voidPartialDensity = 0.0, frankPartialDensity = 0.0,
			faultedPartialDensity = 0.0, perfectPartialDensity = 0.0,
			iDiameter = 0.0, vDiameter = 0.0, voidDiameter = 0.0,
			frankDiameter = 0.0, faultedDiameter = 0.0, perfectDiameter = 0.0,
			voidPartialDiameter = 0.0, frankPartialDiameter = 0.0,
			faultedPartialDiameter = 0.0, perfectPartialDiameter = 0.0;

	// Get the minimum size for the loop densities and diameters
	auto minSizes = solverHandler.getMinSizes();

	// Declare the pointer for the concentrations at a specific grid point
	PetscReal *gridPointSolution;

	// Get the pointer to the beginning of the solution data for this grid point
	gridPointSolution = solutionArray[0];

	// Update the concentration in the network
	network.updateConcentrationsFromArray(gridPointSolution);

	// Loop on I
	for (auto const& iMapItem : network.getAll(ReactantType::I)) {
		// Get the cluster
		auto const& cluster = *(iMapItem.second);
		iDensity += gridPointSolution[cluster.getId() - 1];
		iDiameter += gridPointSolution[cluster.getId() - 1]
				* cluster.getReactionRadius() * 2.0;
	}

	// Loop on V
	for (auto const& vMapItem : network.getAll(ReactantType::V)) {
		// Get the cluster
		auto const& cluster = *(vMapItem.second);
		vDensity += gridPointSolution[cluster.getId() - 1];
		vDiameter += gridPointSolution[cluster.getId() - 1]
				* cluster.getReactionRadius() * 2.0;
	}

	// Loop on Void
	for (auto const& voidMapItem : network.getAll(ReactantType::Void)) {
		// Get the cluster
		auto const& cluster = *(voidMapItem.second);
		voidDensity += gridPointSolution[cluster.getId() - 1];
		voidDiameter += gridPointSolution[cluster.getId() - 1]
				* cluster.getReactionRadius() * 2.0;
		if (cluster.getSize() >= minSizes[0]) {
			voidPartialDensity += gridPointSolution[cluster.getId() - 1];
			voidPartialDiameter += gridPointSolution[cluster.getId() - 1]
					* cluster.getReactionRadius() * 2.0;
		}
	}
	for (auto const& voidMapItem : network.getAll(ReactantType::VoidSuper)) {
		// Get the cluster
		auto const& cluster =
				static_cast<AlloySuperCluster&>(*(voidMapItem.second));
		voidDensity += cluster.getTotalConcentration();
		voidDiameter += cluster.getTotalConcentration()
				* cluster.getReactionRadius() * 2.0;
		if (cluster.getSize() >= minSizes[0]) {
			voidPartialDensity += cluster.getTotalConcentration();
			voidPartialDiameter += cluster.getTotalConcentration()
					* cluster.getReactionRadius() * 2.0;
		}
	}

	// Loop on Faulted
	for (auto const& faultedMapItem : network.getAll(ReactantType::Faulted)) {
		// Get the cluster
		auto const& cluster = *(faultedMapItem.second);
		faultedDensity += gridPointSolution[cluster.getId() - 1];
		faultedDiameter += gridPointSolution[cluster.getId() - 1]
				* cluster.getReactionRadius() * 2.0;
		if (cluster.getSize() >= minSizes[1]) {
			faultedPartialDensity += gridPointSolution[cluster.getId() - 1];
			faultedPartialDiameter += gridPointSolution[cluster.getId() - 1]
					* cluster.getReactionRadius() * 2.0;
		}
	}
	for (auto const& faultedMapItem : network.getAll(ReactantType::FaultedSuper)) {
		// Get the cluster
		auto const& cluster =
				static_cast<AlloySuperCluster&>(*(faultedMapItem.second));
		faultedDensity += cluster.getTotalConcentration();
		faultedDiameter += cluster.getTotalConcentration()
				* cluster.getReactionRadius() * 2.0;
		if (cluster.getSize() >= minSizes[1]) {
			faultedPartialDensity += cluster.getTotalConcentration();
			faultedPartialDiameter += cluster.getTotalConcentration()
					* cluster.getReactionRadius() * 2.0;
		}
	}

	// Loop on Perfect
	for (auto const& perfectMapItem : network.getAll(ReactantType::Perfect)) {
		// Get the cluster
		auto const& cluster = *(perfectMapItem.second);
		perfectDensity += gridPointSolution[cluster.getId() - 1];
		perfectDiameter += gridPointSolution[cluster.getId() - 1]
				* cluster.getReactionRadius() * 2.0;
		if (cluster.getSize() >= minSizes[2]) {
			perfectPartialDensity += gridPointSolution[cluster.getId() - 1];
			perfectPartialDiameter += gridPointSolution[cluster.getId() - 1]
					* cluster.getReactionRadius() * 2.0;
		}
	}
	for (auto const& perfectMapItem : network.getAll(ReactantType::PerfectSuper)) {
		// Get the cluster
		auto const& cluster =
				static_cast<AlloySuperCluster&>(*(perfectMapItem.second));
		perfectDensity += cluster.getTotalConcentration();
		perfectDiameter += cluster.getTotalConcentration()
				* cluster.getReactionRadius() * 2.0;
		if (cluster.getSize() >= minSizes[2]) {
			perfectPartialDensity += cluster.getTotalConcentration();
			perfectPartialDiameter += cluster.getTotalConcentration()
					* cluster.getReactionRadius() * 2.0;
		}
	}

	// Loop on Frank
	for (auto const& frankMapItem : network.getAll(ReactantType::Frank)) {
		// Get the cluster
		auto const& cluster = *(frankMapItem.second);
		frankDensity += gridPointSolution[cluster.getId() - 1];
		frankDiameter += gridPointSolution[cluster.getId() - 1]
				* cluster.getReactionRadius() * 2.0;
		if (cluster.getSize() >= minSizes[3]) {
			frankPartialDensity += gridPointSolution[cluster.getId() - 1];
			frankPartialDiameter += gridPointSolution[cluster.getId() - 1]
					* cluster.getReactionRadius() * 2.0;
		}
	}
	for (auto const& frankMapItem : network.getAll(ReactantType::FrankSuper)) {
		// Get the cluster
		auto const& cluster =
				static_cast<AlloySuperCluster&>(*(frankMapItem.second));
		frankDensity += cluster.getTotalConcentration();
		frankDiameter += cluster.getTotalConcentration()
				* cluster.getReactionRadius() * 2.0;
		if (cluster.getSize() >= minSizes[3]) {
			frankPartialDensity += cluster.getTotalConcentration();
			frankPartialDiameter += cluster.getTotalConcentration()
					* cluster.getReactionRadius() * 2.0;
		}
	}

	// Set the output precision
	const int outputPrecision = 5;

	// Average the diameters
	iDiameter = iDiameter / iDensity;
	vDiameter = vDiameter / vDensity;
	voidDiameter = voidDiameter / voidDensity;
	perfectDiameter = perfectDiameter / perfectDensity;
	faultedDiameter = faultedDiameter / faultedDensity;
	frankDiameter = frankDiameter / frankDensity;
	voidPartialDiameter = voidPartialDiameter / voidPartialDensity;
	perfectPartialDiameter = perfectPartialDiameter / perfectPartialDensity;
	faultedPartialDiameter = faultedPartialDiameter / faultedPartialDensity;
	frankPartialDiameter = frankPartialDiameter / frankPartialDensity;

	// Open the output file
	std::fstream outputFile;
	outputFile.open("Alloy.dat", std::fstream::out | std::fstream::app);
	outputFile << std::setprecision(outputPrecision);

	// Output the data
	outputFile << timestep << " " << time << " " << iDensity << " " << iDiameter
			<< " " << vDensity << " " << vDiameter << " " << voidDensity << " "
			<< voidDiameter << " " << faultedDensity << " " << faultedDiameter
			<< " " << perfectDensity << " " << perfectDiameter << " "
			<< frankDensity << " " << frankDiameter << " " << voidPartialDensity
			<< " " << voidPartialDiameter << " " << faultedPartialDensity << " "
			<< faultedPartialDiameter << " " << perfectPartialDensity << " "
			<< perfectPartialDiameter << " " << frankPartialDensity << " "
			<< frankPartialDiameter << std::endl;

	// Close the output file
	outputFile.close();

	// Restore the PETSC solution array
	ierr = DMDAVecRestoreArrayDOFRead(da, solution, &solutionArray);
	CHKERRQ(ierr);

	PetscFunctionReturn(0);

}

#undef __FUNCT__
#define __FUNCT__ Actual__FUNCT__("xolotlSolver", "monitorScatter0D")
/**
 * This is a monitoring method that will save 1D plots of the xenon concentration
 * distribution.
 */
PetscErrorCode monitorScatter0D(TS ts, PetscInt timestep, PetscReal time,
		Vec solution, void *) {
	// Initial declarations
	PetscErrorCode ierr;
	double **solutionArray, *gridPointSolution;

	PetscFunctionBeginUser;

	// Don't do anything if it is not on the stride
	if (timestep % 10 != 0)
		PetscFunctionReturn(0);

	// Get the da from ts
	DM da;
	ierr = TSGetDM(ts, &da);
	CHKERRQ(ierr);

	// Get the solutionArray
	ierr = DMDAVecGetArrayDOFRead(da, solution, &solutionArray);
	CHKERRQ(ierr);

	// Get the solver handler
	auto& solverHandler = PetscSolver::getSolverHandler();

	// Get the network and its size
	auto& network = solverHandler.getNetwork();
	int networkSize = network.size();
	auto& superClusters = network.getAll(ReactantType::NESuper);

	// Create a Point vector to store the data to give to the data provider
	// for the visualization
	auto myPoints = std::make_shared<std::vector<xolotlViz::Point> >();

	// Get the pointer to the beginning of the solution data for this grid point
	gridPointSolution = solutionArray[0];

	// Update the concentration in the network
	network.updateConcentrationsFromArray(gridPointSolution);

	for (int i = 0; i < networkSize - superClusters.size(); i++) {
		// Create a Point with the concentration[i] as the value
		// and add it to myPoints
		xolotlViz::Point aPoint;
		aPoint.value = gridPointSolution[i];
		aPoint.t = time;
		aPoint.x = (double) i + 1.0;
		myPoints->push_back(aPoint);
	}
	int nXe = networkSize - superClusters.size() + 1;
	// Loop on the super clusters
	for (auto const& superMapItem : superClusters) {
		// Get the cluster
		auto const& cluster =
				static_cast<NESuperCluster&>(*(superMapItem.second));
		// Get the width
		int width = cluster.getSectionWidth();
		// Loop on the width
		for (int k = 0; k < width; k++) {
			// Compute the distance
			double dist = cluster.getDistance(nXe + k);
			// Create a Point with the concentration[i] as the value
			// and add it to myPoints
			xolotlViz::Point aPoint;
			aPoint.value = cluster.getConcentration(dist);
			aPoint.t = time;
			aPoint.x = (double) nXe + k;
			myPoints->push_back(aPoint);
		}

		// update nXe
		nXe += width;
	}

	// Get the data provider and give it the points
	scatterPlot0D->getDataProvider()->setPoints(myPoints);

	// Change the title of the plot and the name of the data
	std::stringstream title;
	title << "Size Distribution";
	scatterPlot0D->getDataProvider()->setDataName(title.str());
	scatterPlot0D->plotLabelProvider->titleLabel = title.str();
	// Give the time to the label provider
	std::stringstream timeLabel;
	timeLabel << "time: " << std::setprecision(4) << time << "s";
	scatterPlot0D->plotLabelProvider->timeLabel = timeLabel.str();
	// Get the current time step
	PetscReal currentTimeStep;
	ierr = TSGetTimeStep(ts, &currentTimeStep);
	CHKERRQ(ierr);
	// Give the timestep to the label provider
	std::stringstream timeStepLabel;
	timeStepLabel << "dt: " << std::setprecision(4) << currentTimeStep << "s";
	scatterPlot0D->plotLabelProvider->timeStepLabel = timeStepLabel.str();

	// Render and save in file
	std::stringstream fileName;
	fileName << "Scatter_TS" << timestep << ".png";
	scatterPlot0D->write(fileName.str());

	// Restore the solutionArray
	ierr = DMDAVecRestoreArrayDOFRead(da, solution, &solutionArray);
	CHKERRQ(ierr);

	PetscFunctionReturn(0);
}

#undef __FUNCT__
#define __FUNCT__ Actual__FUNCT__("xolotlSolver", "monitorBubble0D")
/**
 * This is a monitoring method that will create files with the mean
 * concentration of each bubble at each time step.
 */
PetscErrorCode monitorBubble0D(TS ts, PetscInt timestep, PetscReal time,
		Vec solution, void *ictx) {
	// Initial declaration
	PetscErrorCode ierr;
	double **solutionArray, *gridPointSolution;

	PetscFunctionBeginUser;

//	// Don't do anything if it is not on the stride
//	if (timestep % 10 != 0)
//		PetscFunctionReturn(0);

	// Get the da from ts
	DM da;
	ierr = TSGetDM(ts, &da);
	CHKERRQ(ierr);

	// Get the solutionArray
	ierr = DMDAVecGetArrayDOFRead(da, solution, &solutionArray);
	CHKERRQ(ierr);

	// Get the solver handler
	auto& solverHandler = PetscSolver::getSolverHandler();

	// Get the network
	auto& network = solverHandler.getNetwork();
	int dof = network.getDOF();

	// Create the output file
	std::ofstream outputFile;
	std::stringstream name;
	name << "bubble_" << timestep << ".dat";
	outputFile.open(name.str());

	// Get the pointer to the beginning of the solution data for this grid point
	gridPointSolution = solutionArray[0];

	// Update the concentration in the network
	network.updateConcentrationsFromArray(gridPointSolution);

	// Initialize the total helium and concentration before looping
	double concTot = 0.0, heliumTot = 0.0;

	// Consider each super cluster.
	for (auto const& superMapItem : network.getAll(ReactantType::FeSuper)) {
		// Get the super cluster
		auto const& superCluster =
				static_cast<FeSuperCluster&>(*(superMapItem.second));
		// Get its boundaries
		auto const& heBounds = superCluster.getHeBounds();
		auto const& vBounds = superCluster.getVBounds();
		// Get its diameter
		double diam = 2.0 * superCluster.getReactionRadius();
		// Get its concentration
		double conc = superCluster.getConcentration(0.0, 0.0);

		// For compatibility with previous versions, we output
		// the value of a closed upper bound of the He and V intervals.
		outputFile << *(heBounds.begin()) << " " << *(heBounds.end()) - 1 << " "
				<< *(vBounds.begin()) << " " << *(vBounds.end()) - 1 << " "
				<< conc << std::endl;
	}

	// Close the file
	outputFile.close();

	// Restore the solutionArray
	ierr = DMDAVecRestoreArrayDOFRead(da, solution, &solutionArray);
	CHKERRQ(ierr);

	PetscFunctionReturn(0);
}

/**
 * This operation sets up different monitors
 *  depending on the options.
 * @param ts The time stepper
 * @return A standard PETSc error code
 */
PetscErrorCode setupPetsc0DMonitor(TS ts) {
	PetscErrorCode ierr;

	// Get xolotlViz handler registry
	auto vizHandlerRegistry = xolotlFactory::getVizHandlerRegistry();

	// Flags to launch the monitors or not
	PetscBool flagCheck, flag1DPlot, flagBubble, flagPerf, flagStatus,
			flagAlloy, flagXeRetention;

	// Check the option -check_collapse
	ierr = PetscOptionsHasName(NULL, NULL, "-check_collapse", &flagCheck);
	checkPetscError(ierr,
			"setupPetsc0DMonitor: PetscOptionsHasName (-check_collapse) failed.");

	// Check the option -plot_perf
	ierr = PetscOptionsHasName(NULL, NULL, "-plot_perf", &flagPerf);
	checkPetscError(ierr,
			"setupPetsc0DMonitor: PetscOptionsHasName (-plot_perf) failed.");

	// Check the option -plot_1d
	ierr = PetscOptionsHasName(NULL, NULL, "-plot_1d", &flag1DPlot);
	checkPetscError(ierr,
			"setupPetsc0DMonitor: PetscOptionsHasName (-plot_1d) failed.");

	// Check the option -start_stop
	ierr = PetscOptionsHasName(NULL, NULL, "-start_stop", &flagStatus);
	checkPetscError(ierr,
			"setupPetsc0DMonitor: PetscOptionsHasName (-start_stop) failed.");

	// Check the option -bubble
	ierr = PetscOptionsHasName(NULL, NULL, "-bubble", &flagBubble);
	checkPetscError(ierr,
			"setupPetsc0DMonitor: PetscOptionsHasName (-bubble) failed.");

	// Check the option -alloy
	ierr = PetscOptionsHasName(NULL, NULL, "-alloy", &flagAlloy);
	checkPetscError(ierr,
			"setupPetsc0DMonitor: PetscOptionsHasName (-alloy) failed.");
	// Check the option -xenon_retention
	ierr = PetscOptionsHasName(NULL, NULL, "-xenon_retention",
			&flagXeRetention);
	checkPetscError(ierr,
			"setupPetsc0DMonitor: PetscOptionsHasName (-xenon_retention) failed.");

	// Get the solver handler
	auto& solverHandler = PetscSolver::getSolverHandler();

	// Get the network and its size
	auto& network = solverHandler.getNetwork();
	const int networkSize = network.size();

	// Determine if we have an existing restart file,
	// and if so, it it has had timesteps written to it.
	std::unique_ptr<xolotlCore::XFile> networkFile;
	std::unique_ptr<xolotlCore::XFile::TimestepGroup> lastTsGroup;
	std::string networkName = solverHandler.getNetworkName();
	bool hasConcentrations = false;
	if (not networkName.empty()) {
		networkFile.reset(new xolotlCore::XFile(networkName));
		auto concGroup = networkFile->getGroup<
				xolotlCore::XFile::ConcentrationGroup>();
		hasConcentrations = (concGroup and concGroup->hasTimesteps());
		if (hasConcentrations) {
			lastTsGroup = concGroup->getLastTimestepGroup();
		}
	}

	// Set the post step processing to stop the solver if the time step collapses
	if (flagCheck) {
		// Find the threshold
		PetscBool flag;
		ierr = PetscOptionsGetReal(NULL, NULL, "-check_collapse",
				&timeStepThreshold, &flag);
		checkPetscError(ierr,
				"setupPetsc0DMonitor: PetscOptionsGetInt (-check_collapse) failed.");
		if (!flag)
			timeStepThreshold = 1.0e-16;

		// Set the post step process that tells the solver when to stop if the time step collapse
		ierr = TSSetPostStep(ts, checkTimeStep);
		checkPetscError(ierr,
				"setupPetsc0DMonitor: TSSetPostStep (checkTimeStep) failed.");
	}

	// Set the monitor to save the status of the simulation in hdf5 file
	if (flagStatus) {
		// Find the stride to know how often the HDF5 file has to be written
		PetscBool flag;
		ierr = PetscOptionsGetReal(NULL, NULL, "-start_stop", &hdf5Stride0D,
				&flag);
		checkPetscError(ierr,
				"setupPetsc0DMonitor: PetscOptionsGetInt (-start_stop) failed.");
		if (!flag)
			hdf5Stride0D = 1.0;

		// Compute the correct hdf5Previous0D for a restart
		// Get the last time step written in the HDF5 file
		if (hasConcentrations) {

			assert(lastTsGroup);

			// Get the previous time from the HDF5 file
			previousTime = lastTsGroup->readPreviousTime();
			hdf5Previous0D = (int) (previousTime / hdf5Stride0D);
		}

		// Don't do anything if both files have the same name
		if (hdf5OutputName0D != solverHandler.getNetworkName()) {

			PetscInt Mx;
			PetscErrorCode ierr;

			// Get the da from ts
			DM da;
			ierr = TSGetDM(ts, &da);
			checkPetscError(ierr, "setupPetsc0DMonitor: TSGetDM failed.");

			// Get the size of the total grid
			ierr = DMDAGetInfo(da, PETSC_IGNORE, &Mx, PETSC_IGNORE,
			PETSC_IGNORE, PETSC_IGNORE, PETSC_IGNORE, PETSC_IGNORE,
			PETSC_IGNORE, PETSC_IGNORE, PETSC_IGNORE, PETSC_IGNORE,
			PETSC_IGNORE, PETSC_IGNORE);
			checkPetscError(ierr, "setupPetsc0DMonitor: DMDAGetInfo failed.");

			// Get the solver handler
			auto& solverHandler = PetscSolver::getSolverHandler();

			// Get the physical grid (which is empty)
			auto grid = solverHandler.getXGrid();

			// Get the compostion list and save it
			auto compList = network.getCompositionList();

			// Create and initialize a checkpoint file.
			// We do this in its own scope so that the file
			// is closed when the file object goes out of scope.
			// We want it to close before we (potentially) copy
			// the network from another file using a single-process
			// MPI communicator.
			{
				xolotlCore::XFile checkpointFile(hdf5OutputName0D, grid,
						compList, PETSC_COMM_WORLD);
			}

			// Copy the network group from the given file (if it has one).
			// We open the files using a single-process MPI communicator
			// because it is faster for a single process to do the
			// copy with HDF5's H5Ocopy implementation than it is
			// when all processes call the copy function.
			// The checkpoint file must be closed before doing this.
			writeNetwork(PETSC_COMM_WORLD, solverHandler.getNetworkName(),
					hdf5OutputName0D, network);
		}

		// startStop0D will be called at each timestep
		ierr = TSMonitorSet(ts, startStop0D, NULL, NULL);
		checkPetscError(ierr,
				"setupPetsc0DMonitor: TSMonitorSet (startStop0D) failed.");
	}

	// Set the monitor to save 1D plot of xenon distribution
	if (flag1DPlot) {
		// Create a ScatterPlot
		scatterPlot0D = vizHandlerRegistry->getPlot("scatterPlot0D",
				xolotlViz::PlotType::SCATTER);

//		scatterPlot0D->setLogScale();

		// Create and set the label provider
		auto labelProvider = std::make_shared<xolotlViz::LabelProvider>(
				"labelProvider");
		labelProvider->axis1Label = "Xenon Size";
		labelProvider->axis2Label = "Concentration";

		// Give it to the plot
		scatterPlot0D->setLabelProvider(labelProvider);

		// Create the data provider
		auto dataProvider = std::make_shared<xolotlViz::CvsXDataProvider>(
				"dataProvider");

		// Give it to the plot
		scatterPlot0D->setDataProvider(dataProvider);

		// monitorScatter0D will be called at each timestep
		ierr = TSMonitorSet(ts, monitorScatter0D, NULL, NULL);
		checkPetscError(ierr,
				"setupPetsc0DMonitor: TSMonitorSet (monitorScatter0D) failed.");
	}

	// Set the monitor to save performance plots (has to be in parallel)
	if (flagPerf) {
		// Create a ScatterPlot
		perfPlot = vizHandlerRegistry->getPlot("perfPlot",
				xolotlViz::PlotType::SCATTER);

		// Create and set the label provider
		auto labelProvider = std::make_shared<xolotlViz::LabelProvider>(
				"labelProvider");
		labelProvider->axis1Label = "Process ID";
		labelProvider->axis2Label = "Solver Time";

		// Give it to the plot
		perfPlot->setLabelProvider(labelProvider);

		// Create the data provider
		auto dataProvider = std::make_shared<xolotlViz::CvsXDataProvider>(
				"dataProvider");

		// Give it to the plot
		perfPlot->setDataProvider(dataProvider);

		// monitorPerf will be called at each timestep
		ierr = TSMonitorSet(ts, monitorPerf, NULL, NULL);
		checkPetscError(ierr,
				"setupPetsc0DMonitor: TSMonitorSet (monitorPerf) failed.");
	}

	// Set the monitor to save text file of the mean concentration of bubbles
	if (flagBubble) {
		// monitorBubble0D will be called at each timestep
		ierr = TSMonitorSet(ts, monitorBubble0D, NULL, NULL);
		checkPetscError(ierr,
				"setupPetsc0DMonitor: TSMonitorSet (monitorBubble0D) failed.");
	}

	// Set the monitor to output data for Alloy
	if (flagAlloy) {
		// Create/open the output files
		std::fstream outputFile;
		outputFile.open("Alloy.dat", std::fstream::out);
		outputFile.close();

		// computeAlloy0D will be called at each timestep
		ierr = TSMonitorSet(ts, computeAlloy0D, NULL, NULL);
		checkPetscError(ierr,
				"setupPetsc0DMonitor: TSMonitorSet (computeAlloy0D) failed.");
	}

	// Set the monitor to compute the xenon fluence and the retention
	// for the retention calculation
	if (flagXeRetention) {
		// Loop on the xenon clusters
		for (auto const& xeMapItem : network.getAll(ReactantType::Xe)) {
			auto const& cluster = *(xeMapItem.second);

			int id = cluster.getId() - 1;
			// Add the Id to the vector
			indices0D.push_back(id);
			// Add the number of xenon of this cluster to the weight
			weights0D.push_back(cluster.getSize());
			radii0D.push_back(cluster.getReactionRadius());
		}

		// Get the previous time if concentrations were stored and initialize the fluence
		if (hasConcentrations) {

			assert(lastTsGroup);

			// Get the previous time from the HDF5 file
			double time = lastTsGroup->readPreviousTime();
			// Initialize the fluence
			auto fluxHandler = solverHandler.getFluxHandler();
			// The length of the time step
			double dt = time;
			// Increment the fluence with the value at this current timestep
			fluxHandler->incrementFluence(dt);
			// Get the previous time from the HDF5 file
			// TODO isn't this the same as 'time' above?
			previousTime = lastTsGroup->readPreviousTime();
		}

		// computeFluence will be called at each timestep
		ierr = TSMonitorSet(ts, computeFluence, NULL, NULL);
		checkPetscError(ierr,
				"setupPetsc0DMonitor: TSMonitorSet (computeFluence) failed.");

		// computeXenonRetention0D will be called at each timestep
		ierr = TSMonitorSet(ts, computeXenonRetention0D, NULL, NULL);
		checkPetscError(ierr,
				"setupPetsc0DMonitor: TSMonitorSet (computeXenonRetention0D) failed.");

		// Uncomment to clear the file where the retention will be written
		std::ofstream outputFile;
		outputFile.open("retentionOut.txt");
		outputFile.close();
	}

	// Set the monitor to simply change the previous time to the new time
	// monitorTime will be called at each timestep
	ierr = TSMonitorSet(ts, monitorTime, NULL, NULL);
	checkPetscError(ierr,
			"setupPetsc0DMonitor: TSMonitorSet (monitorTime) failed.");

	PetscFunctionReturn(0);
}

}

/* end namespace xolotlSolver */<|MERGE_RESOLUTION|>--- conflicted
+++ resolved
@@ -193,22 +193,13 @@
 	for (unsigned int i = 0; i < indices0D.size(); i++) {
 		// Add the current concentration times the number of xenon in the cluster
 		// (from the weight vector)
-<<<<<<< HEAD
-		xeConcentration += gridPointSolution[indices0D[i]] * weights0D[i];
-		bubbleConcentration += gridPointSolution[indices0D[i]];
-		radii += gridPointSolution[indices0D[i]] * radii0D[i];
-		if (weights0D[i] >= minSizes[0]) {
-			partialBubbleConcentration += gridPointSolution[indices0D[i]];
-			partialRadii += gridPointSolution[indices0D[i]] * radii0D[i];
-=======
 		double conc = gridPointSolution[indices0D[i]];
 		xeConcentration += conc * weights0D[i];
 		bubbleConcentration += conc;
 		radii += conc * radii0D[i];
-		if (weights0D[i] >= minSize && conc > 1.0e-16) {
+		if (weights0D[i] >= minSizes[0] && conc > 1.0e-16) {
 			partialBubbleConcentration += conc;
 			partialRadii += conc * radii0D[i];
->>>>>>> a381691d
 		}
 	}
 
@@ -218,20 +209,11 @@
 				static_cast<NESuperCluster&>(*(superMapItem.second));
 		double conc = cluster.getTotalConcentration();
 		xeConcentration += cluster.getTotalXenonConcentration();
-<<<<<<< HEAD
-		bubbleConcentration += cluster.getTotalConcentration();
-		radii += cluster.getTotalConcentration() * cluster.getReactionRadius();
-		if (cluster.getSize() >= minSizes[0]) {
-			partialBubbleConcentration += cluster.getTotalConcentration();
-			partialRadii += cluster.getTotalConcentration()
-					* cluster.getReactionRadius();
-=======
 		bubbleConcentration += conc;
 		radii += conc * cluster.getReactionRadius();
-		if (cluster.getSize() >= minSize && conc > 1.0e-16) {
+		if (cluster.getSize() >= minSizes[0] && conc > 1.0e-16) {
 			partialBubbleConcentration += conc;
 			partialRadii += conc * cluster.getReactionRadius();
->>>>>>> a381691d
 		}
 	}
 
@@ -243,7 +225,7 @@
 	// Make sure the average partial radius makes sense
 	double averagePartialRadius = partialRadii / partialBubbleConcentration;
 	double minRadius = pow(
-			(3.0 * (double) minSize)
+			(3.0 * (double) minSizes[0])
 					/ (4.0 * xolotlCore::pi * network.getDensity()),
 			(1.0 / 3.0));
 	if (partialBubbleConcentration < 1.e-16 || averagePartialRadius < minRadius)
