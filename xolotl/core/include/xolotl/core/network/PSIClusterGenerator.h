#pragma once

namespace xolotl
{
namespace core
{
namespace network
{
template <typename TSpeciesEnum>
class PSIClusterGenerator
{
};

template <>
class PSIClusterGenerator<PSIFullSpeciesList> :
	public plsm::refine::Detector<PSIClusterGenerator<PSIFullSpeciesList>>
{
public:
	using Species = PSIFullSpeciesList;
	using Superclass = plsm::refine::Detector<PSIClusterGenerator<Species>>;
	using NetworkType = PSIReactionNetwork<Species>;

	template <typename PlsmContext>
	using Cluster = typename NetworkType::Cluster<PlsmContext>;

	using Region = typename NetworkType::Region;
	using Composition = typename NetworkType::Composition;
	using AmountType = typename NetworkType::AmountType;
	using IndexType = typename NetworkType::IndexType;
	using BoolArray = typename Superclass::BoolVec<Region>;

	PSIClusterGenerator(const options::IOptions& opts);

	PSIClusterGenerator(const options::IOptions& opts, std::size_t refineDepth);

	void
	readDiffusivities(const std::string filename = "diff.dat");

	KOKKOS_INLINE_FUNCTION
	bool
	refine(const Region& region, BoolArray& result) const;

	KOKKOS_INLINE_FUNCTION
	bool
	select(const Region& region) const;

	KOKKOS_FUNCTION
	static AmountType
	getMaxHePerV(AmountType amtV, double ratio) noexcept;

	template <typename PlsmContext>
	KOKKOS_INLINE_FUNCTION
	double
	getFormationEnergy(const Cluster<PlsmContext>& cluster) const noexcept;

	template <typename PlsmContext>
	KOKKOS_INLINE_FUNCTION
	double
	getMigrationEnergy(const Cluster<PlsmContext>& cluster) const noexcept;

	template <typename PlsmContext>
	KOKKOS_INLINE_FUNCTION
	double
	getDiffusionFactor(const Cluster<PlsmContext>& cluster,
		double latticeParameter) const noexcept;

	template <typename PlsmContext>
	KOKKOS_INLINE_FUNCTION
	double
	getReactionRadius(const Cluster<PlsmContext>& cluster,
		double latticeParameter, double interstitialBias,
		double impurityRadius) const noexcept;

private:
	KOKKOS_INLINE_FUNCTION
	double
	getHeVFormationEnergy(Composition comp) const noexcept;

private:
	// The factor between He and H radius sizes
	double _hydrogenRadiusFactor{0.25};

	// Maximum size of single species
	AmountType _maxHe{8};
	AmountType _maxD{1};
	AmountType _maxT{1};
	AmountType _maxV{0};
	// Grouping parameters
	AmountType _groupingMin;
	AmountType _groupingWidthA;
	AmountType _groupingWidthB;
<<<<<<< HEAD
	// Diffusivities
	Kokkos::View<double**> _diffusivities;
=======
	double _hevRatio{4.0};
>>>>>>> 11524fa6
};
} // namespace network
} // namespace core
} // namespace xolotl<|MERGE_RESOLUTION|>--- conflicted
+++ resolved
@@ -89,12 +89,9 @@
 	AmountType _groupingMin;
 	AmountType _groupingWidthA;
 	AmountType _groupingWidthB;
-<<<<<<< HEAD
+	double _hevRatio{4.0};
 	// Diffusivities
 	Kokkos::View<double**> _diffusivities;
-=======
-	double _hevRatio{4.0};
->>>>>>> 11524fa6
 };
 } // namespace network
 } // namespace core
