#pragma once

#include <xolotl/util/MathUtils.h>

namespace xolotl
{
namespace core
{
namespace network
{
namespace psi
{
KOKKOS_INLINE_FUNCTION
IReactionNetwork::AmountType
getMaxHePerV(IReactionNetwork::AmountType amtV, double ratio) noexcept
{
	using AmountType = IReactionNetwork::AmountType;

	/**
	 * The maximum number of helium atoms that can be combined with a
	 * vacancy cluster with size equal to the index i.
	 * It could support a mixture of up to nine
	 * helium atoms with one vacancy.
	 */
	constexpr Kokkos::Array<AmountType, 30> maxHePerV = {0, 9, 14, 18, 20, 27,
		30, 35, 40, 45, 50, 55, 60, 65, 70, 75, 80, 85, 90, 95, 98, 100, 101,
		103, 105, 107, 109, 110, 112, 116};

	if (amtV < maxHePerV.size()) {
		return maxHePerV[amtV];
	}
	return util::max((AmountType)(ratio * amtV),
		maxHePerV[maxHePerV.size() - 1] + amtV - (AmountType)maxHePerV.size() +
			1);
}
} // namespace psi

template <typename TSpeciesEnum>
class PSIClusterGenerator :
	public plsm::refine::Detector<PSIClusterGenerator<TSpeciesEnum>>
{
public:
	using Species = TSpeciesEnum;
	using Superclass = plsm::refine::Detector<PSIClusterGenerator<Species>>;
	using NetworkType = PSIReactionNetwork<Species>;

	template <typename PlsmContext>
	using Cluster = typename NetworkType::template Cluster<PlsmContext>;

	using Region = typename NetworkType::Region;
	using Composition = typename NetworkType::Composition;
	using AmountType = typename NetworkType::AmountType;
<<<<<<< HEAD
	using IndexType = typename NetworkType::IndexType;
	using BoolArray = typename Superclass::BoolVec<Region>;
=======
	using BoolArray = typename Superclass::template BoolVec<Region>;
>>>>>>> 39613043

	PSIClusterGenerator(const options::IOptions& opts);

	PSIClusterGenerator(const options::IOptions& opts, std::size_t refineDepth);

	void
	readDiffusivities(const std::string filename = "diff.dat");

	KOKKOS_INLINE_FUNCTION
	bool
	refine(const Region& region, BoolArray& result) const;

	KOKKOS_INLINE_FUNCTION
	bool
	select(const Region& region) const;

	// KOKKOS_FUNCTION
	// static AmountType
	// getMaxHePerV(AmountType amtV, double ratio) noexcept;

	template <typename PlsmContext>
	KOKKOS_INLINE_FUNCTION
	double
	getFormationEnergy(const Cluster<PlsmContext>& cluster) const noexcept;

	template <typename PlsmContext>
	KOKKOS_INLINE_FUNCTION
	double
	getMigrationEnergy(const Cluster<PlsmContext>& cluster) const noexcept;

	template <typename PlsmContext>
	KOKKOS_INLINE_FUNCTION
	double
	getDiffusionFactor(const Cluster<PlsmContext>& cluster,
		double latticeParameter) const noexcept;

	template <typename PlsmContext>
	KOKKOS_INLINE_FUNCTION
	double
	getReactionRadius(const Cluster<PlsmContext>& cluster,
		double latticeParameter, double interstitialBias,
		double impurityRadius) const noexcept;

private:
	KOKKOS_INLINE_FUNCTION
	double
	getHeVFormationEnergy(Composition comp) const noexcept;

private:
	// The factor between He and H radius sizes
	double _hydrogenRadiusFactor{0.25};

	// Maximum size of single species
	AmountType _maxHe{8};
	AmountType _maxD{1};
	AmountType _maxT{1};
	AmountType _maxV{0};
	// Grouping parameters
	AmountType _groupingMin;
	AmountType _groupingWidthA;
	AmountType _groupingWidthB;
	double _hevRatio{4.0};
	// Diffusivities
	Kokkos::View<double**> _diffusivities;
};

// template <typename TSpeciesEnum>
// class PSIClusterGenerator
// {
// };

// template <>
// class PSIClusterGenerator<PSIFullSpeciesList> :
// 	public plsm::refine::Detector<PSIClusterGenerator<PSIFullSpeciesList>>
// {
// public:
// 	using Species = PSIFullSpeciesList;
// 	using Superclass = plsm::refine::Detector<PSIClusterGenerator<Species>>;
// 	using NetworkType = PSIReactionNetwork<Species>;

// 	template <typename PlsmContext>
// 	using Cluster = typename NetworkType::Cluster<PlsmContext>;

// 	using Region = typename NetworkType::Region;
// 	using Composition = typename NetworkType::Composition;
// 	using AmountType = typename NetworkType::AmountType;
// 	using BoolArray = typename Superclass::BoolVec<Region>;

// 	PSIClusterGenerator(const options::IOptions& opts);

// 	PSIClusterGenerator(const options::IOptions& opts, std::size_t refineDepth);

// 	KOKKOS_INLINE_FUNCTION
// 	bool
// 	refine(const Region& region, BoolArray& result) const;

// 	KOKKOS_INLINE_FUNCTION
// 	bool
// 	select(const Region& region) const;

// 	KOKKOS_FUNCTION
// 	static AmountType
// 	getMaxHePerV(AmountType amtV, double ratio) noexcept;

// 	template <typename PlsmContext>
// 	KOKKOS_INLINE_FUNCTION
// 	double
// 	getFormationEnergy(const Cluster<PlsmContext>& cluster) const noexcept;

// 	template <typename PlsmContext>
// 	KOKKOS_INLINE_FUNCTION
// 	double
// 	getMigrationEnergy(const Cluster<PlsmContext>& cluster) const noexcept;

// 	template <typename PlsmContext>
// 	KOKKOS_INLINE_FUNCTION
// 	double
// 	getDiffusionFactor(const Cluster<PlsmContext>& cluster,
// 		double latticeParameter) const noexcept;

// 	template <typename PlsmContext>
// 	KOKKOS_INLINE_FUNCTION
// 	double
// 	getReactionRadius(const Cluster<PlsmContext>& cluster,
// 		double latticeParameter, double interstitialBias,
// 		double impurityRadius) const noexcept;

// private:
// 	KOKKOS_INLINE_FUNCTION
// 	double
// 	getHeVFormationEnergy(Composition comp) const noexcept;

// private:
// 	// The factor between He and H radius sizes
// 	double _hydrogenRadiusFactor{0.25};

// 	// Maximum size of single species
// 	AmountType _maxHe{8};
// 	AmountType _maxD{1};
// 	AmountType _maxT{1};
// 	AmountType _maxV{0};
// 	AmountType _groupingMin;
// 	AmountType _groupingWidthA;
// 	AmountType _groupingWidthB;
// 	double _hevRatio{4.0};
// };

// template <>
// class PSIClusterGenerator<PSIHeliumSpeciesList> :
// 	public plsm::refine::Detector<PSIClusterGenerator<PSIHeliumSpeciesList>>
// {
// public:
// 	using Species = PSIHeliumSpeciesList;
// 	using Superclass = plsm::refine::Detector<PSIClusterGenerator<Species>>;
// 	using NetworkType = PSIReactionNetwork<Species>;

// 	template <typename PlsmContext>
// 	using Cluster = typename NetworkType::Cluster<PlsmContext>;

// 	using Region = typename NetworkType::Region;
// 	using Composition = typename NetworkType::Composition;
// 	using AmountType = typename NetworkType::AmountType;
// 	using BoolArray = typename Superclass::BoolVec<Region>;

// 	PSIClusterGenerator(const options::IOptions& opts);

// 	PSIClusterGenerator(const options::IOptions& opts, std::size_t refineDepth);

// 	KOKKOS_INLINE_FUNCTION
// 	bool
// 	refine(const Region& region, BoolArray& result) const;

// 	KOKKOS_INLINE_FUNCTION
// 	bool
// 	select(const Region& region) const;

// 	KOKKOS_FUNCTION
// 	static AmountType
// 	getMaxHePerV(AmountType amtV, double ratio) noexcept;

// 	template <typename PlsmContext>
// 	KOKKOS_INLINE_FUNCTION
// 	double
// 	getFormationEnergy(const Cluster<PlsmContext>& cluster) const noexcept;

// 	template <typename PlsmContext>
// 	KOKKOS_INLINE_FUNCTION
// 	double
// 	getMigrationEnergy(const Cluster<PlsmContext>& cluster) const noexcept;

// 	template <typename PlsmContext>
// 	KOKKOS_INLINE_FUNCTION
// 	double
// 	getDiffusionFactor(const Cluster<PlsmContext>& cluster,
// 		double latticeParameter) const noexcept;

// 	template <typename PlsmContext>
// 	KOKKOS_INLINE_FUNCTION
// 	double
// 	getReactionRadius(const Cluster<PlsmContext>& cluster,
// 		double latticeParameter, double interstitialBias,
// 		double impurityRadius) const noexcept;

// private:
// 	KOKKOS_INLINE_FUNCTION
// 	double
// 	getHeVFormationEnergy(Composition comp) const noexcept;

// private:
// 	// The factor between He and H radius sizes
// 	double _hydrogenRadiusFactor{0.25};

// 	// Maximum size of single species
// 	AmountType _maxHe{8};
// 	AmountType _maxV{0};
// 	AmountType _groupingMin;
// 	AmountType _groupingWidthA;
// 	AmountType _groupingWidthB;
// 	double _hevRatio{4.0};
// };
} // namespace network
} // namespace core
} // namespace xolotl<|MERGE_RESOLUTION|>--- conflicted
+++ resolved
@@ -50,12 +50,8 @@
 	using Region = typename NetworkType::Region;
 	using Composition = typename NetworkType::Composition;
 	using AmountType = typename NetworkType::AmountType;
-<<<<<<< HEAD
 	using IndexType = typename NetworkType::IndexType;
-	using BoolArray = typename Superclass::BoolVec<Region>;
-=======
 	using BoolArray = typename Superclass::template BoolVec<Region>;
->>>>>>> 39613043
 
 	PSIClusterGenerator(const options::IOptions& opts);
 
