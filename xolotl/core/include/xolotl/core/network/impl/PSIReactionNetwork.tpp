#pragma once

#include <set>

#include <xolotl/core/network/detail/PSITrapMutation.h>
#include <xolotl/core/network/detail/impl/SinkReactionGenerator.tpp>
#include <xolotl/core/network/detail/impl/TrapMutationClusterData.tpp>
#include <xolotl/core/network/detail/impl/TrapMutationReactionGenerator.tpp>
#include <xolotl/core/network/impl/PSIClusterGenerator.tpp>
#include <xolotl/core/network/impl/PSIReaction.tpp>
#include <xolotl/core/network/impl/ReactionNetwork.tpp>

namespace xolotl
{
namespace core
{
namespace network
{
template <typename TSpeciesEnum>
PSIReactionNetwork<TSpeciesEnum>::PSIReactionNetwork(const Subpaving& subpaving,
	IndexType gridSize, const options::IOptions& options) :
	Superclass(subpaving, gridSize, options),
	_tmHandler(psi::getTrapMutationHandler(
		this->_enableTrapMutation, options.getMaterial()))
{
}

template <typename TSpeciesEnum>
PSIReactionNetwork<TSpeciesEnum>::PSIReactionNetwork(
	const std::vector<AmountType>& maxSpeciesAmounts,
	const std::vector<SubdivisionRatio>& subdivisionRatios, IndexType gridSize,
	const options::IOptions& options) :
	Superclass(maxSpeciesAmounts, subdivisionRatios, gridSize, options),
	_tmHandler(psi::getTrapMutationHandler(
		this->_enableTrapMutation, options.getMaterial()))
{
}

template <typename TSpeciesEnum>
PSIReactionNetwork<TSpeciesEnum>::PSIReactionNetwork(
	const std::vector<AmountType>& maxSpeciesAmounts, IndexType gridSize,
	const options::IOptions& options) :
	Superclass(maxSpeciesAmounts, gridSize, options),
	_tmHandler(psi::getTrapMutationHandler(
		this->_enableTrapMutation, options.getMaterial()))
{
}

template <typename TSpeciesEnum>
void
PSIReactionNetwork<TSpeciesEnum>::initializeExtraClusterData(
	const options::IOptions& options)
{
	if (!this->_enableTrapMutation) {
		return;
	}

	this->_clusterData.h_view().extraData.trapMutationData.initialize();
	this->copyClusterDataView();
}

template <typename TSpeciesEnum>
void
PSIReactionNetwork<TSpeciesEnum>::updateExtraClusterData(
	const std::vector<double>& gridTemps, const std::vector<double>& gridDepths)
{
	if (!this->_enableTrapMutation) {
		return;
	}

	// Check which temperature index to use
	IdType tempId = 0;
	for (tempId = 0; tempId < gridDepths.size(); tempId++) {
		if (gridDepths[tempId] > 0.01)
			break;
	}

	_tmHandler->updateData(gridTemps[tempId]);

	auto& tmData = this->_clusterData.h_view().extraData.trapMutationData;

	using Kokkos::HostSpace;
	using Kokkos::MemoryUnmanaged;

	auto desorpInit = _tmHandler->getDesorptionInitializer();
	Composition comp{};
	comp[Species::He] = desorpInit.size;
	auto desorp = create_mirror_view(tmData.desorption);
	desorp() = detail::Desorption{
		desorpInit, this->findCluster(comp, plsm::HostMemSpace{}).getId()};
	deep_copy(tmData.desorption, desorp);

	auto depths = Kokkos::View<const double[7], HostSpace, MemoryUnmanaged>(
		_tmHandler->getDepths().data());
	deep_copy(tmData.tmDepths, depths);

	auto vSizes = Kokkos::View<const AmountType[7], HostSpace, MemoryUnmanaged>(
		_tmHandler->getVacancySizes().data());
	deep_copy(tmData.tmVSizes, vSizes);
}

template <typename TSpeciesEnum>
void
PSIReactionNetwork<TSpeciesEnum>::selectTrapMutationReactions(
	double depth, double spacing)
{
	auto& tmData = this->_clusterData.h_view().extraData.trapMutationData;
	auto depths = create_mirror_view(tmData.tmDepths);
	deep_copy(depths, tmData.tmDepths);
	auto enable = create_mirror_view(tmData.tmEnabled);
	for (std::size_t l = 0; l < depths.size(); ++l) {
		enable[l] = false;
		if (depths[l] == 0.0) {
			continue;
		}
		if (depths[l] < depth + 0.01 && depths[l] > depth - spacing - 0.01) {
			enable[l] = true;
		}
	}
	deep_copy(tmData.tmEnabled, enable);
}

template <typename TSpeciesEnum>
void
PSIReactionNetwork<TSpeciesEnum>::computeFluxesPreProcess(
	ConcentrationsView concentrations, FluxesView fluxes, IndexType gridIndex,
	double surfaceDepth, double spacing)
{
	if (this->_enableTrapMutation) {
		updateDesorptionLeftSideRate(concentrations, gridIndex);
		selectTrapMutationReactions(surfaceDepth, spacing);
	}
}

template <typename TSpeciesEnum>
void
PSIReactionNetwork<TSpeciesEnum>::computePartialsPreProcess(
	ConcentrationsView concentrations, Kokkos::View<double*> values,
	IndexType gridIndex, double surfaceDepth, double spacing)
{
	if (this->_enableTrapMutation) {
		updateDesorptionLeftSideRate(concentrations, gridIndex);
		selectTrapMutationReactions(surfaceDepth, spacing);
	}
}

template <typename TSpeciesEnum>
void
PSIReactionNetwork<TSpeciesEnum>::updateBurstingConcs(
	double* gridPointSolution, double factor, std::vector<double>& nBurst)
{
	using detail::toIndex;

	// Loop on every cluster
	for (unsigned int i = 0; i < this->getNumClusters(); i++) {
		const auto& clReg =
			this->getCluster(i, plsm::HostMemSpace{}).getRegion();
		// Non-grouped clusters
		if (clReg.isSimplex()) {
			// Get the composition
			Composition comp = clReg.getOrigin();
			// Pure He, D, or T case
			if (comp.isOnAxis(Species::He)) {
				// Compute the number of atoms released
				nBurst[toIndex(Species::He)] +=
					gridPointSolution[i] * (double)comp[Species::He] * factor;
				// Reset concentration
				gridPointSolution[i] = 0.0;
				continue;
			}
			if constexpr (psi::hasDeuterium<Species>) {
				if (comp.isOnAxis(Species::D)) {
					// Compute the number of atoms released
					nBurst[toIndex(Species::D)] += gridPointSolution[i] *
						(double)comp[Species::D] * factor;
					// Reset concentration
					gridPointSolution[i] = 0.0;
					continue;
				}
			}
			if constexpr (psi::hasTritium<Species>) {
				if (comp.isOnAxis(Species::T)) {
					// Compute the number of atoms released
					nBurst[toIndex(Species::T)] += gridPointSolution[i] *
						(double)comp[Species::T] * factor;
					// Reset concentration
					gridPointSolution[i] = 0.0;
					continue;
				}
			}
			// Mixed cluster case
			if (!comp.isOnAxis(Species::V) && !comp.isOnAxis(Species::I)) {
				// Compute the number of atoms released
				nBurst[toIndex(Species::He)] +=
					gridPointSolution[i] * (double)comp[Species::He] * factor;
				if constexpr (psi::hasDeuterium<Species>) {
					nBurst[toIndex(Species::D)] += gridPointSolution[i] *
						(double)comp[Species::D] * factor;
				}
				if constexpr (psi::hasTritium<Species>) {
					nBurst[toIndex(Species::T)] += gridPointSolution[i] *
						(double)comp[Species::T] * factor;
				}
				// Transfer concentration to V of the same size
				Composition vComp = Composition::zero();
				vComp[Species::V] = comp[Species::V];
<<<<<<< HEAD
				auto vCluster = this->findCluster(vComp, plsm::HostMemSpace{});
				gridPointSolution[vCluster.getId()] += gridPointSolution[i];
=======
				auto vCluster = this->findCluster(vComp, plsm::onHost);
				// Get the region
				auto vReg = vCluster.getRegion();
				double width = vReg[Species::V].length();
				gridPointSolution[vCluster.getId()] +=
					gridPointSolution[i] / width;
>>>>>>> 65e5ca73
				gridPointSolution[i] = 0.0;

				continue;
			}
		}
		// Grouped clusters
		else {
			// Compute the number of atoms released
			double concFactor = clReg.volume() / clReg[Species::He].length();
			for (auto j : makeIntervalRange(clReg[Species::He])) {
				nBurst[toIndex(Species::He)] +=
					gridPointSolution[i] * (double)j * concFactor * factor;
			}
			if constexpr (psi::hasDeuterium<Species>) {
				concFactor = clReg.volume() / clReg[Species::D].length();
				for (auto j : makeIntervalRange(clReg[Species::D])) {
					nBurst[toIndex(Species::D)] +=
						gridPointSolution[i] * (double)j * concFactor * factor;
				}
			}
			if constexpr (psi::hasTritium<Species>) {
				concFactor = clReg.volume() / clReg[Species::T].length();
				for (auto j : makeIntervalRange(clReg[Species::T])) {
					nBurst[toIndex(Species::T)] +=
						gridPointSolution[i] * (double)j * concFactor * factor;
				}
			}

			// Get the factor
			concFactor = clReg.volume() / clReg[Species::V].length();
			// Loop on the Vs
			for (auto j : makeIntervalRange(clReg[Species::V])) {
				// Transfer concentration to V of the same size
				Composition vComp = Composition::zero();
				vComp[Species::V] = j;
<<<<<<< HEAD
				auto vCluster = this->findCluster(vComp, plsm::HostMemSpace{});
=======
				auto vCluster = this->findCluster(vComp, plsm::onHost);
				// Get the region
				auto vReg = vCluster.getRegion();
				double width = vReg[Species::V].length();
>>>>>>> 65e5ca73
				// TODO: refine formula with V moment
				gridPointSolution[vCluster.getId()] +=
					gridPointSolution[i] * concFactor / width;
			}

			// Reset the concentration and moments
			gridPointSolution[i] = 0.0;
			auto momentIds =
				this->getCluster(i, plsm::HostMemSpace{}).getMomentIds();
			for (std::size_t j = 0; j < momentIds.extent(0); j++) {
				if (momentIds(j) != this->invalidIndex())
					gridPointSolution[momentIds(j)] = 0.0;
			}
		}
	}
}

template <typename TSpeciesEnum>
void
PSIReactionNetwork<TSpeciesEnum>::updateReactionRates()
{
	Superclass::updateReactionRates();

	using TrapMutationReactionType =
		typename Superclass::Traits::TrapMutationReactionType;
	// TODO: is this just the local largest rate? Is it correct?
	auto largestRate = this->getLargestRate();
	auto tmReactions =
		this->_reactions.template getView<TrapMutationReactionType>();
	Kokkos::parallel_for(
		tmReactions.size(), KOKKOS_LAMBDA(IndexType i) {
			tmReactions[i].updateRates(largestRate);
		});
}

template <typename TSpeciesEnum>
void
PSIReactionNetwork<TSpeciesEnum>::updateTrapMutationDisappearingRate(
	double totalTrappedHeliumConc)
{
	// Set the rate to have an exponential decrease
	if (this->_enableAttenuation) {
		auto& tmData = this->_clusterData.h_view().extraData.trapMutationData;
		auto mirror = create_mirror_view(tmData.currentDisappearingRate);
		mirror() = exp(-4.0 * totalTrappedHeliumConc);
		deep_copy(tmData.currentDisappearingRate, mirror);
	}
}

template <typename TSpeciesEnum>
void
PSIReactionNetwork<TSpeciesEnum>::updateDesorptionLeftSideRate(
	ConcentrationsView concentrations, IndexType gridIndex)
{
	// TODO: Desorption is constant. So make it available on both host and
	// device. Either DualView or just direct value type that gets copied
	auto& tmData = this->_clusterData.h_view().extraData.trapMutationData;
	auto desorp = create_mirror_view(tmData.desorption);
	deep_copy(desorp, tmData.desorption);
	auto lsRate = create_mirror_view(tmData.currentDesorpLeftSideRate);
	lsRate() = this->getLeftSideRate(concentrations, desorp().id, gridIndex);
	deep_copy(tmData.currentDesorpLeftSideRate, lsRate);
}

template <typename TSpeciesEnum>
double
PSIReactionNetwork<TSpeciesEnum>::checkLatticeParameter(double latticeParameter)
{
	if (latticeParameter <= 0.0) {
		return tungstenLatticeConstant;
	}
	return latticeParameter;
}

template <typename TSpeciesEnum>
double
PSIReactionNetwork<TSpeciesEnum>::checkImpurityRadius(double impurityRadius)
{
	if (impurityRadius <= 0.0) {
		return heliumRadius;
	}
	return impurityRadius;
}

template <typename TSpeciesEnum>
typename PSIReactionNetwork<TSpeciesEnum>::IndexType
PSIReactionNetwork<TSpeciesEnum>::checkLargestClusterId()
{
	// Copy the cluster data for the parallel loop
	auto clData = this->_clusterData.d_view;
	using Reducer = Kokkos::MaxLoc<PSIReactionNetwork<TSpeciesEnum>::AmountType,
		PSIReactionNetwork<TSpeciesEnum>::IndexType>;
	typename Reducer::value_type maxLoc;
	Kokkos::parallel_reduce(
		this->_numClusters,
		KOKKOS_LAMBDA(IndexType i, typename Reducer::value_type & update) {
			const auto& clReg = clData().getCluster(i).getRegion();
			Composition hi = clReg.getUpperLimitPoint();
			auto size = hi[Species::He] + hi[Species::V];
			if constexpr (psi::hasDeuterium<Species>) {
				size += hi[Species::D];
			}
			if constexpr (psi::hasTritium<Species>) {
				size += hi[Species::T];
			}
			if (size > update.val) {
				update.val = size;
				update.loc = i;
			}
		},
		Reducer(maxLoc));

	return maxLoc.loc;
}

namespace detail
{
template <typename TSpeciesEnum>
PSIReactionGenerator<TSpeciesEnum>::PSIReactionGenerator(
	const PSIReactionNetwork<TSpeciesEnum>& network) :
	Superclass(network)
{
	bool enableTrapMutation = network.getEnableTrapMutation();
	if (!enableTrapMutation) {
		return;
	}

	auto tmHandler =
		psi::getTrapMutationHandler(enableTrapMutation, network.getMaterial());
	auto vSizes = tmHandler->getAllVSizes();
	for (std::size_t n = 0; n < vSizes.size(); ++n) {
		if (vSizes[n].empty()) {
			continue;
		}
		auto nv = vSizes[n].size();
		_tmVSizes[n] = Kokkos::View<AmountType*>(
			"TM Vacancy Sizes - He" + std::to_string(n + 1), nv);
		auto vSizesMirror = Kokkos::View<AmountType*, Kokkos::HostSpace,
			Kokkos::MemoryUnmanaged>(vSizes[n].data(), nv);
		deep_copy(_tmVSizes[n], vSizesMirror);
	}
}

template <typename TSpeciesEnum>
template <typename TTag>
KOKKOS_INLINE_FUNCTION
void
PSIReactionGenerator<TSpeciesEnum>::operator()(
	IndexType i, IndexType j, TTag tag) const
{
	using Species = typename NetworkType::Species;
	using Composition = typename NetworkType::Composition;
	using AmountType = typename NetworkType::AmountType;

	constexpr auto species = NetworkType::getSpeciesRange();
	constexpr auto speciesNoI = NetworkType::getSpeciesRangeNoI();

	if (i == j) {
		addSinks(i, tag);
	}

	auto numClusters = this->getNumberOfClusters();

	// Get the composition of each cluster
	const auto& cl1Reg = this->getCluster(i).getRegion();
	const auto& cl2Reg = this->getCluster(j).getRegion();
	Composition lo1 = cl1Reg.getOrigin();
	Composition hi1 = cl1Reg.getUpperLimitPoint();
	Composition lo2 = cl2Reg.getOrigin();
	Composition hi2 = cl2Reg.getUpperLimitPoint();

	auto& subpaving = this->getSubpaving();
	auto previousIndex = subpaving.invalidIndex();

	// Special case for I + I
	if (lo1.isOnAxis(Species::I) && lo2.isOnAxis(Species::I)) {
		// Compute the composition of the new cluster
		auto minSize = lo1[Species::I] + lo2[Species::I];
		auto maxSize = hi1[Species::I] + hi2[Species::I] - 2;
		// Find the corresponding clusters
		for (auto k = minSize; k <= maxSize; k++) {
			Composition comp = Composition::zero();
			comp[Species::I] = k;
			auto iProdId = subpaving.findTileId(comp);
			if (iProdId != subpaving.invalidIndex() &&
				iProdId != previousIndex) {
				this->addProductionReaction(tag, {i, j, iProdId});
				if (lo1[Species::I] == 1 || lo2[Species::I] == 1) {
					this->addDissociationReaction(tag, {iProdId, i, j});
				}
				previousIndex = iProdId;
			}
		}
		return;
	}

	// Special case for I + V
	if ((lo1.isOnAxis(Species::I) && lo2.isOnAxis(Species::V)) ||
		(lo1.isOnAxis(Species::V) && lo2.isOnAxis(Species::I))) {
		// Find out which one is which
		auto vReg = lo1.isOnAxis(Species::V) ? cl1Reg : cl2Reg;
		auto iReg = lo1.isOnAxis(Species::I) ? cl1Reg : cl2Reg;
		// I and V can be grouped
		for (auto k : makeIntervalRange(iReg[Species::I]))
			for (auto l : makeIntervalRange(vReg[Species::V])) {
				// Compute the product size
				int prodSize = (int)l - (int)k;
				// 3 cases
				if (prodSize > 0) {
					// Looking for V cluster
					Composition comp = Composition::zero();
					comp[Species::V] = prodSize;
					auto vProdId = subpaving.findTileId(comp);
					if (vProdId != subpaving.invalidIndex() &&
						vProdId != previousIndex) {
						this->addProductionReaction(tag, {i, j, vProdId});
						previousIndex = vProdId;
						// No dissociation
					}
				}
				else if (prodSize < 0) {
					// Looking for I cluster
					Composition comp = Composition::zero();
					comp[Species::I] = -prodSize;
					auto iProdId = subpaving.findTileId(comp);
					if (iProdId != subpaving.invalidIndex() &&
						iProdId != previousIndex) {
						this->addProductionReaction(tag, {i, j, iProdId});
						previousIndex = iProdId;
						// No dissociation
					}
				}
				else {
					// No product
					this->addProductionReaction(tag, {i, j});
				}
			}
		return;
	}

	// General case
	constexpr auto numSpeciesNoI = NetworkType::getNumberOfSpeciesNoI();
	using BoundsArray =
		Kokkos::Array<Kokkos::pair<AmountType, AmountType>, numSpeciesNoI>;
	plsm::EnumIndexed<BoundsArray, Species> bounds;
	// Loop on the species
	for (auto l : species) {
		auto low = lo1[l] + lo2[l];
		auto high = hi1[l] + hi2[l] - 2;
		// Special case for I
		if (l == Species::I) {
			bounds[Species::V].first -= high;
			bounds[Species::V].second -= low;
		}
		else {
			bounds[l] = {low, high};
		}
	}

	// Look for potential product
	IndexType nProd = 0;
	for (IndexType k = 0; k < numClusters; ++k) {
		// Get the composition
		const auto& prodReg = this->getCluster(k).getRegion();
		bool isGood = true;
		// Loop on the species
		// TODO: check l correspond to the same species in bounds and prod
		for (auto l : speciesNoI) {
			if (prodReg[l()].begin() > bounds[l].second) {
				isGood = false;
				break;
			}
			if (prodReg[l()].end() - 1 < bounds[l].first) {
				isGood = false;
				break;
			}
		}

		if (isGood) {
			// Increase nProd
			nProd++;
			this->addProductionReaction(tag, {i, j, k});
			// TODO: will have to add some rules, i or j should be a simplex
			// cluster of max size 1
			if (!cl1Reg.isSimplex() || !cl2Reg.isSimplex() ||
				!prodReg.isSimplex()) {
				continue;
			}
			// Loop on the species
			bool isOnAxis1 = false, isOnAxis2 = false;
			for (auto l : species) {
				if (lo1.isOnAxis(l()) && lo1[l()] == 1)
					isOnAxis1 = true;
				if (lo2.isOnAxis(l()) && lo2[l()] == 1)
					isOnAxis2 = true;
			}
			if (isOnAxis1 || isOnAxis2) {
				if (lo1.isOnAxis(Species::I) || lo2.isOnAxis(Species::I)) {
					continue;
				}

				this->addDissociationReaction(tag, {k, i, j});
			}
		}
	}

	// Modified Trap-Mutation
	if (this->_clusterData.enableTrapMutation()) {
		auto heAmt = lo1[Species::He];
		if (cl1Reg.isSimplex() && cl2Reg.isSimplex() && 1 <= heAmt &&
			heAmt <= 7) {
			Composition comp1 = Composition::zero();
			comp1[Species::He] = heAmt;
			auto comp2 = comp1;
			auto& vSizes = _tmVSizes[heAmt - 1];
			for (std::size_t n = 0; n < vSizes.extent(0); ++n) {
				auto& vSize = vSizes[n];
				comp2[Species::V] = vSize;
				if (lo1 == comp1 && lo2 == comp2) {
					Composition compI = Composition::zero();
					compI[Species::I] = vSize;
					auto iClusterId =
						subpaving.findTileId(compI);
					this->addTrapMutationReaction(tag, {i, j, iClusterId});
				}
			}
		}
	}

	// Special case for trap-mutation
	if (nProd == 0) {
		// Look for larger clusters only if one of the reactant is pure He
		if (!(cl1Reg.isSimplex() && lo1.isOnAxis(Species::He)) &&
			!(cl2Reg.isSimplex() && lo2.isOnAxis(Species::He))) {
			return;
		}

		// Check that both reactants contain He
		if (cl1Reg[Species::He].begin() < 1 ||
			cl2Reg[Species::He].begin() < 1) {
			return;
		}

		// Loop on possible I sizes
		// TODO: get the correct value for maxISize
		AmountType maxISize = 6;
		for (AmountType n = 1; n <= maxISize; ++n) {
			// Find the corresponding cluster
			Composition comp = Composition::zero();
			comp[Species::I] = n;
			auto iClusterId = subpaving.findTileId(comp);

			// Check the I cluster exists
			if (iClusterId == NetworkType::invalidIndex())
				continue;

			bounds[Species::V].first += 1;
			bounds[Species::V].second += 1;

			// Look for potential product
			IndexType nProd = 0;
			for (IndexType k = 0; k < numClusters; ++k) {
				// Get the composition
				const auto& prodReg = this->getCluster(k).getRegion();
				bool isGood = true;
				// Loop on the species
				// TODO: check l correspond to the same species in bounds
				// and prod
				for (auto l : speciesNoI) {
					if (prodReg[l()].begin() > bounds[l()].second) {
						isGood = false;
						break;
					}
					if (prodReg[l()].end() - 1 < bounds[l()].first) {
						isGood = false;
						break;
					}
				}

				if (isGood) {
					// Increase nProd
					nProd++;
					this->addProductionReaction(tag, {i, j, k, iClusterId});
					// No dissociation
				}
			}
			// Stop if we found a product
			if (nProd > 0) {
				break;
			}
		}
	}
}

template <typename TSpeciesEnum>
template <typename TTag>
KOKKOS_INLINE_FUNCTION
void
PSIReactionGenerator<TSpeciesEnum>::addSinks(IndexType i, TTag tag) const
{
	using Species = typename NetworkType::Species;
	using Composition = typename NetworkType::Composition;

	const auto& clReg = this->getCluster(i).getRegion();
	Composition lo = clReg.getOrigin();

	// I
	if (lo.isOnAxis(Species::I)) {
		this->addSinkReaction(tag, {i, NetworkType::invalidIndex()});
	}

	// V
	if (clReg.isSimplex() && lo.isOnAxis(Species::V)) {
		if (lo[Species::V] == 1)
			this->addSinkReaction(tag, {i, NetworkType::invalidIndex()});
	}
}

template <typename TSpeciesEnum>
inline ReactionCollection<
	typename PSIReactionGenerator<TSpeciesEnum>::NetworkType>
PSIReactionGenerator<TSpeciesEnum>::getReactionCollection() const
{
	ReactionCollection<NetworkType> ret(this->_clusterData.gridSize,
		this->getProductionReactions(), this->getDissociationReactions(),
		this->getSinkReactions(), this->getTrapMutationReactions());
	return ret;
}
} // namespace detail
} // namespace network
} // namespace core
} // namespace xolotl<|MERGE_RESOLUTION|>--- conflicted
+++ resolved
@@ -204,17 +204,12 @@
 				// Transfer concentration to V of the same size
 				Composition vComp = Composition::zero();
 				vComp[Species::V] = comp[Species::V];
-<<<<<<< HEAD
 				auto vCluster = this->findCluster(vComp, plsm::HostMemSpace{});
-				gridPointSolution[vCluster.getId()] += gridPointSolution[i];
-=======
-				auto vCluster = this->findCluster(vComp, plsm::onHost);
 				// Get the region
 				auto vReg = vCluster.getRegion();
 				double width = vReg[Species::V].length();
 				gridPointSolution[vCluster.getId()] +=
 					gridPointSolution[i] / width;
->>>>>>> 65e5ca73
 				gridPointSolution[i] = 0.0;
 
 				continue;
@@ -250,14 +245,10 @@
 				// Transfer concentration to V of the same size
 				Composition vComp = Composition::zero();
 				vComp[Species::V] = j;
-<<<<<<< HEAD
 				auto vCluster = this->findCluster(vComp, plsm::HostMemSpace{});
-=======
-				auto vCluster = this->findCluster(vComp, plsm::onHost);
 				// Get the region
 				auto vReg = vCluster.getRegion();
 				double width = vReg[Species::V].length();
->>>>>>> 65e5ca73
 				// TODO: refine formula with V moment
 				gridPointSolution[vCluster.getId()] +=
 					gridPointSolution[i] * concFactor / width;
