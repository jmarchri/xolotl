--- conflicted
+++ resolved
@@ -44,18 +44,12 @@
 			const Region& clReg = clData().getCluster(i).getRegion();
 			Composition hi = clReg.getUpperLimitPoint();
 
-<<<<<<< HEAD
-			//adding basal
-			auto size = hi[Species::V] + hi[Species::I] + hi[Species::Basal];
-
-			//auto size = hi[Species::V] + hi[Species::I];
-=======
 			// adding basal
 			auto size = hi[Species::V] + hi[Species::I] + hi[Species::Basal];
 
 			// auto size = hi[Species::V] + hi[Species::I];
->>>>>>> 7b1c7552
-			if (size > update.val) {
+
+            if (size > update.val) {
 				update.val = size;
 				update.loc = i;
 			}
@@ -101,17 +95,6 @@
 					2.0 * pow(lo[Species::V], 0.3) / 10; // EXCELLENT
 			}
 
-<<<<<<< HEAD
-                // Spontaneous radii:
-                //data.extraData.dislocationCaptureRadius(i, 0) = 2.9 * pow(lo[Species::V], 0.12) / 10;
-                //data.extraData.dislocationCaptureRadius(i, 1) = 0.6 * pow(lo[Species::V], 0.3) / 10;
-
-                // Thermal radii:
-                data.extraData.dislocationCaptureRadius(i, 0) = 4.2 * pow(lo[Species::V], 0.09) / 10; // EXCELLENT
-                data.extraData.dislocationCaptureRadius(i, 1) = 2.0 * pow(lo[Species::V], 0.3) / 10; // EXCELLENT
-
-            }
-
             // adding basal
             // Set the dislocation capture radii for vacancy c-loops (convert to nm):
             // First index in dislocation capture radius is for I capture;
@@ -123,41 +106,9 @@
                 //data.extraData.dislocationCaptureRadius(i, 1) = 0.4 * pow(lo[Species::Basal], 0.33) / 10;
 
                 // Thermal radii:
-                data.extraData.dislocationCaptureRadius(i, 0) = 10.6 * pow(lo[Species::Basal], -0.02) / 10;
+                data.extraData.dislocationCaptureRadius(i, 0) = 10.6 * pow(lo[Species::Basal], -0.05) / 10;
                 data.extraData.dislocationCaptureRadius(i, 1) = 1.8 * pow(lo[Species::Basal], 0.27) / 10;
             }
-
-            // Set the dislocation capture radii for interstitial a-loops
-            // (convert to nm)
-            else if (lo.isOnAxis(Species::I)) {
-
-                // Spontaneous radii:
-                //data.extraData.dislocationCaptureRadius(i, 0) = 4.2 * pow(lo[Species::I], 0.05) / 10;
-                //data.extraData.dislocationCaptureRadius(i, 1) = 5.1 * pow(lo[Species::I], -0.01) / 10;
-
-                // Thermal radii:
-                //data.extraData.dislocationCaptureRadius(i, 0) = 5 * pow(lo[Species::I], 0.18) / 10; // Original
-                data.extraData.dislocationCaptureRadius(i, 0) = 4 * pow(lo[Species::I], 0.23) / 10; // Experimenting
-                data.extraData.dislocationCaptureRadius(i, 1) = 6.0 * pow(lo[Species::I], 0.08) / 10; //
-=======
-			// adding basal
-			// Set the dislocation capture radii for vacancy c-loops (convert to
-			// nm): First index in dislocation capture radius is for I capture;
-			// second is for V capture
-			if (lo.isOnAxis(Species::Basal)) {
-				// Spontaneous radii:
-				// data.extraData.dislocationCaptureRadius(i, 0) = 3.9 *
-				// pow(lo[Species::Basal], 0.07) / 10;
-				// data.extraData.dislocationCaptureRadius(i, 1) = 0.4 *
-				// pow(lo[Species::Basal], 0.33) / 10;
-
-				// Thermal radii:
-				data.extraData.dislocationCaptureRadius(i, 0) =
-					10.6 * pow(lo[Species::Basal], -0.02) / 10;
-				data.extraData.dislocationCaptureRadius(i, 1) =
-					1.8 * pow(lo[Species::Basal], 0.27) / 10;
-			}
->>>>>>> 7b1c7552
 
 			// Set the dislocation capture radii for interstitial a-loops
 			// (convert to nm)
@@ -171,10 +122,9 @@
 				// Thermal radii:
 				// data.extraData.dislocationCaptureRadius(i, 0) = 5 *
 				// pow(lo[Species::I], 0.18) / 10; // Original
-				data.extraData.dislocationCaptureRadius(i, 0) =
-					4 * pow(lo[Species::I], 0.23) / 10; // Experimenting
-				data.extraData.dislocationCaptureRadius(i, 1) =
-					6.0 * pow(lo[Species::I], 0.08) / 10; //
+                data.extraData.dislocationCaptureRadius(i, 0) = 5.5 * pow(lo[Species::I], 0.18) / 10; // Experimenting
+				data.extraData.dislocationCaptureRadius(i, 1) = 6.0 * pow(lo[Species::I], 0.08) / 10; // Original
+                //data.extraData.dislocationCaptureRadius(i, 1) = 7.0 * pow(lo[Species::I], 0.03) / 10; // Experimenting
 			}
 		}); // Goes with parallel_for
 }
@@ -273,27 +223,7 @@
 		return;
 	}
 
-<<<<<<< HEAD
-    // Basal + Basal = Basal
-    if (lo1.isOnAxis(Species::Basal) && lo2.isOnAxis(Species::Basal)) {
-        // Compute the composition of the new cluster
-        auto size = lo1[Species::Basal] + lo2[Species::Basal];
-        // Find the corresponding cluster
-        Composition comp = Composition::zero();
-        comp[Species::Basal] = size;
-        auto vProdId = subpaving.findTileId(comp, plsm::onDevice);
-        if (vProdId != subpaving.invalidIndex()) {
-            this->addProductionReaction(tag, {i, j, vProdId});
-            if (lo1[Species::Basal] == 1 || lo2[Species::Basal] == 1) {
-                this->addDissociationReaction(tag, {vProdId, i, j});
-            }
-    }
-
-    return;
-    }
-
 	//Adding basal
-=======
 	// Basal + Basal = Basal
 	if (lo1.isOnAxis(Species::Basal) && lo2.isOnAxis(Species::Basal)) {
 		// Compute the composition of the new cluster
@@ -312,8 +242,6 @@
 		return;
 	}
 
-	// Adding basal
->>>>>>> 7b1c7552
 	// vac + Basal = Basal
 	if ((lo1.isOnAxis(Species::Basal) && lo2.isOnAxis(Species::V)) ||
 		(lo1.isOnAxis(Species::V) && lo2.isOnAxis(Species::Basal))) {
