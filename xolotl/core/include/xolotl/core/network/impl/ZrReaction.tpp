#pragma once

#include <xolotl/core/network/impl/SinkReaction.tpp>
#include <xolotl/util/MathUtils.h>

namespace xolotl
{
namespace core
{
namespace network
{
template <typename TRegion>
KOKKOS_INLINE_FUNCTION
double
getRate(const TRegion& pairCl0Reg, const TRegion& pairCl1Reg, const double r0,
	const double r1, const double dc0, const double dc1, double rdCl[2][2],
	double p)
{
	constexpr double pi = ::xolotl::core::pi;
	constexpr double rCore = ::xolotl::core::alphaZrCoreRadius;
	const double zs = 4.0 * pi * (r0 + r1 + rCore);

	using Species = typename TRegion::EnumIndex;
	xolotl::core::network::detail::Composition<typename TRegion::VectorType,
		Species>
		lo0 = pairCl0Reg.getOrigin();
	xolotl::core::network::detail::Composition<typename TRegion::VectorType,
		Species>
		lo1 = pairCl1Reg.getOrigin();

	// Determine if clusters are vacancy or interstitial and initialize
	// variables
	bool cl0IsV = lo0.isOnAxis(Species::V);
	bool cl1IsV = lo1.isOnAxis(Species::V);
	double n0 = 0; // size of cluster 0
	double n1 = 0; // size of cluster 1
	double Pl = 1.0; // Capture efficiency for diffusing defect
	double Pli = 1.0; // Capture efficiency for interstitial a-loop
	double Plv = 1.0; // Capture efficiency for vacancy a-loops
<<<<<<< HEAD
=======
	int basalTransitionSize =
		91; // Transition from basal pyramid to flat c-loop
>>>>>>> 765971fb

	// Determine parameters based on cluster type and size
	if (cl0IsV)
		n0 = lo0[Species::V];
	else if (lo0.isOnAxis(Species::Basal))
		n0 = lo0[Species::Basal];
	else
		n0 = lo0[Species::I];
	bool cl0IsLoop = (n0 > 9);

	if (cl1IsV)
		n1 = lo1[Species::V];
	else if (lo1.isOnAxis(Species::Basal))
		n1 = lo1[Species::Basal];
	else
		n1 = lo1[Species::I];
	bool cl1IsLoop = (n1 > 9);

	// These rates are only for 3-D mobile diffusers, but for now assume that it
	// works for 1-D diffusers as well Cluster 0 is a dislocation loop:
	if (cl0IsLoop) {
		// Define the dislocation capture radius, transition coefficient, and
		// then calculate the reaction rate
		double rd = rdCl[0][cl1IsV];
		double alpha = pow(1 + pow(r0 / (3 * (r1 + rd)), 2), -1);
		double rateSpherical = 4.0 * pi * (r0 + r1 + rd);
		double rateToroidal =
			(4.0 * pi * pi * r0) / log(1 + (8 * r0) / (r1 + rd));

		// Calculate the capture efficiency (assuming only prismatic loops)
		if (cl0IsV)
			Pl = 0.78 * pow(p, -2) + 0.66 * p - 0.44;
<<<<<<< HEAD
        else if (lo0.isOnAxis(Species::Basal)){
            if (n0 < ::xolotl::core::basalTransitionSize) alpha = 1.0; //Completely spherical
            Pl = p;
            }
		else
			Pl = 0.70 * pow(p, -2) + 0.78 * p - 0.47;

=======
		else if (lo0.isOnAxis(Species::Basal)) {
			if (n0 < basalTransitionSize)
				alpha = 1.0; // Completely spherical
			Pl = p;
		}
		else
			Pl = 0.70 * pow(p, -2) + 0.78 * p - 0.47;

		//		if (lo0.isOnAxis(Species::Basal) && (n0 == 91 || n0 == 90)) {
		//			std::cout << n0 << " " << n1 << " (" <<
		// lo0.isOnAxis(Species::V)
		//					  << lo0.isOnAxis(Species::Basal)
		//					  << lo0.isOnAxis(Species::I) << " "
		//					  << lo1.isOnAxis(Species::V)
		//					  << lo1.isOnAxis(Species::Basal)
		//					  << lo1.isOnAxis(Species::I) << ") " << p << " " <<
		// Pl
		//					  << " " << alpha << " " << rd << " " << r0 << " "
		//					  << rateSpherical << " " << rateToroidal << " "
		//					  << ((1 - alpha) * rateToroidal * Pl +
		//							 alpha * rateSpherical) *
		//					(dc0 + dc1)
		//					  << std::endl;
		//		}

>>>>>>> 765971fb
		return ((1 - alpha) * rateToroidal * Pl + alpha * rateSpherical) *
			(dc0 + dc1);
	}

	// Cluster 1 is a dislocation loop:
	if (cl1IsLoop) {
		// Define the dislocation capture radius, transition coefficient, and
		// then calculate the reaction rate
		double rd = rdCl[1][cl0IsV];
		double alpha = pow(1 + pow(r1 / (3 * (r0 + rd)), 2), -1);
		double rateSpherical = 4.0 * pi * (r0 + r1 + rd);
		double rateToroidal =
			(4.0 * pi * pi * r1) / log(1 + (8 * r1) / (r0 + rd));

		// Calculate the capture efficiency (assuming only prismatic loops)
		if (cl1IsV)
			Pl = 0.78 * pow(p, -2) + 0.66 * p - 0.44;
<<<<<<< HEAD
        else if (lo1.isOnAxis(Species::Basal)) {
            if (n1 < ::xolotl::core::basalTransitionSize) alpha = 1.0; //Completely spherical
            Pl = p;
            }
		else
			Pl = 0.70 * pow(p, -2) + 0.78 * p - 0.47;

=======
		else if (lo1.isOnAxis(Species::Basal)) {
			if (n1 < basalTransitionSize)
				alpha = 1.0; // Completely spherical
			Pl = p;
		}
		else
			Pl = 0.70 * pow(p, -2) + 0.78 * p - 0.47;

		//		if (lo1.isOnAxis(Species::Basal) && (n1 == 91 || n1 == 90)) {
		//			std::cout << n0 << " " << n1 << " (" <<
		// lo0.isOnAxis(Species::V)
		//					  << lo0.isOnAxis(Species::Basal)
		//					  << lo0.isOnAxis(Species::I) << " "
		//					  << lo1.isOnAxis(Species::V)
		//					  << lo1.isOnAxis(Species::Basal)
		//					  << lo1.isOnAxis(Species::I) << ") " << p << " " <<
		// Pl
		//					  << " " << alpha << " " << rd << " " << r1 << " "
		//					  << rateSpherical << " " << rateToroidal << " "
		//					  << ((1 - alpha) * rateToroidal * Pl +
		//							 alpha * rateSpherical) *
		//					(dc0 + dc1)
		//					  << std::endl;
		//		}

>>>>>>> 765971fb
		return ((1 - alpha) * rateToroidal * Pl + alpha * rateSpherical) *
			(dc0 + dc1);
	}

<<<<<<< HEAD
=======
	/*
	if (lo1.isOnAxis(Species::Basal)){

	std::cout << n0 << " " << n1 << " (" << lo0.isOnAxis(Species::V) <<
	lo0.isOnAxis(Species::Basal) << lo0.isOnAxis(Species::I) << " " <<
	lo1.isOnAxis(Species::V) << lo1.isOnAxis(Species::Basal) <<
	lo1.isOnAxis(Species::I) << ") " <<  zs * (dc0 + dc1) << "\n";
	}
	*/
>>>>>>> 765971fb

	// None of the clusters are loops (interaction is based on spherical volume)
	return zs * (dc0 + dc1);
}

KOKKOS_INLINE_FUNCTION
double
ZrProductionReaction::getRateForProduction(IndexType gridIndex)
{
	auto cl0 = this->_clusterData->getCluster(_reactants[0]);
	auto cl1 = this->_clusterData->getCluster(_reactants[1]);

	double r0 = cl0.getReactionRadius();
	double r1 = cl1.getReactionRadius();

	double dc0 = cl0.getDiffusionCoefficient(gridIndex);
	double dc1 = cl1.getDiffusionCoefficient(gridIndex);

	// Determine which cluster is mobile and retrieve its anisotropy ratio
	double p = 0;
	if (dc0 > 0)
		p = this->_clusterData->extraData.anisotropyRatio(
			_reactants[0], gridIndex);
	else if (dc1 > 0)
		p = this->_clusterData->extraData.anisotropyRatio(
			_reactants[1], gridIndex);

	// Create an array with all possible dislocation capture radii
	// rdCl = {(rdI for cl0, rdV for cl0), (rdI for cl1, rdV for cl1)}
	double rdCl[2][2] = {{0.0, 0.0}, {0.0, 0.0}};
	rdCl[0][0] = this->_clusterData->extraData.dislocationCaptureRadius(
		_reactants[0], 0);
	rdCl[0][1] = this->_clusterData->extraData.dislocationCaptureRadius(
		_reactants[0], 1);
	rdCl[1][0] = this->_clusterData->extraData.dislocationCaptureRadius(
		_reactants[1], 0);
	rdCl[1][1] = this->_clusterData->extraData.dislocationCaptureRadius(
		_reactants[1], 1);

	return getRate(cl0.getRegion(), cl1.getRegion(), r0, r1, dc0, dc1, rdCl, p);
}

KOKKOS_INLINE_FUNCTION
double
ZrDissociationReaction::getRateForProduction(IndexType gridIndex)
{
	auto cl0 = this->_clusterData->getCluster(_products[0]);
	auto cl1 = this->_clusterData->getCluster(_products[1]);

	double r0 = cl0.getReactionRadius();
	double r1 = cl1.getReactionRadius();

	double dc0 = cl0.getDiffusionCoefficient(gridIndex);
	double dc1 = cl1.getDiffusionCoefficient(gridIndex);

	// Determine which cluster is mobile and retrieve its anisotropy ratio
	double p = 0;
	if (dc0 > 0)
		p = this->_clusterData->extraData.anisotropyRatio(
			_products[0], gridIndex);
	else if (dc1 > 0)
		p = this->_clusterData->extraData.anisotropyRatio(
			_products[1], gridIndex);

	// Create an array with all possible dislocation capture radii
	// rdCl = {(rdI for cl0, rdV for cl0), (rdI for cl1, rdV for cl1)}
	double rdCl[2][2] = {{0.0, 0.0}, {0.0, 0.0}};
	rdCl[0][0] =
		this->_clusterData->extraData.dislocationCaptureRadius(_products[0], 0);
	rdCl[0][1] =
		this->_clusterData->extraData.dislocationCaptureRadius(_products[0], 1);
	rdCl[1][0] =
		this->_clusterData->extraData.dislocationCaptureRadius(_products[1], 0);
	rdCl[1][1] =
		this->_clusterData->extraData.dislocationCaptureRadius(_products[1], 1);

	return getRate(cl0.getRegion(), cl1.getRegion(), r0, r1, dc0, dc1, rdCl, p);
}

KOKKOS_INLINE_FUNCTION
double
ZrDissociationReaction::computeBindingEnergy()
{
	using Species = typename Superclass::Species;
	using Composition = typename Superclass::Composition;

	double be = 5.0;

	auto cl = this->_clusterData->getCluster(this->_reactant);
	auto prod1 = this->_clusterData->getCluster(this->_products[0]);
	auto prod2 = this->_clusterData->getCluster(this->_products[1]);

	auto clReg = cl.getRegion();
	auto prod1Reg = prod1.getRegion();
	auto prod2Reg = prod2.getRegion();
	Composition lo = clReg.getOrigin();
	Composition hi = clReg.getUpperLimitPoint();
	Composition prod1Comp = prod1Reg.getOrigin();
	Composition prod2Comp = prod2Reg.getOrigin();

	if (lo.isOnAxis(Species::V)) {
		double n = (double)(lo[Species::V] + hi[Species::V] - 1) / 2.0;
		if (prod1Comp.isOnAxis(Species::V) || prod2Comp.isOnAxis(Species::V)) {
			if (n < 18)
				be = 2.03 - 1.9 * (pow(n, 0.84) - pow(n - 1.0, 0.84));
			else
				be = 2.03 - 3.4 * (pow(n, 0.70) - pow(n - 1.0, 0.70));
<<<<<<< HEAD
=======
			if (n > 18)
				be = be * 1.01;
>>>>>>> 765971fb
		}
	}

	// adding basal
	else if (lo.isOnAxis(Species::Basal)) {
		double n = (double)(lo[Species::Basal] + hi[Species::Basal] - 1) / 2.0;
		if (prod1Comp.isOnAxis(Species::Basal) ||
			prod2Comp.isOnAxis(Species::Basal)) {
			if (n < 6)
				be = 2.03 - 2.0 * (pow(n, 0.87) - pow(n - 1.0, 0.87));
			else if (n < 177)
				be = 2.03 - 2.5 * (pow(n, 0.78) - pow(n - 1.0, 0.78));
			else
				be = 2.03 - 3.7 * (pow(n, 0.72) - pow(n - 1.0, 0.72));
		}
	}

	else if (lo.isOnAxis(Species::I)) {
		double n = (double)(lo[Species::I] + hi[Species::I] - 1) / 2.0;
		if (prod1Comp.isOnAxis(Species::I) || prod2Comp.isOnAxis(Species::I)) {
			if (n < 7)
				be = 2.94 - 2.8 * (pow(n, 0.81) - pow(n - 1.0, 0.81));
			else
				be = 2.94 - 4.6 * (pow(n, 0.66) - pow(n - 1.0, 0.66));
<<<<<<< HEAD
=======
			be = be * 0.99;
>>>>>>> 765971fb
		}
	}

	return util::max(0.1, be);
}

KOKKOS_INLINE_FUNCTION
double
ZrSinkReaction::computeRate(IndexType gridIndex)
{
	using Species = typename Superclass::Species;
	using Composition = typename Superclass::Composition;

	auto cl = this->_clusterData->getCluster(_reactant);
	double dc = cl.getDiffusionCoefficient(gridIndex);
	double anisotropy =
		this->_clusterData->extraData.anisotropyRatio(_reactant, gridIndex);

	auto clReg = cl.getRegion();
	Composition lo = clReg.getOrigin();

	if (lo.isOnAxis(Species::V)) {
		return dc * 1.0 *
			(::xolotl::core::alphaZrCSinkStrength * anisotropy +
				::xolotl::core::alphaZrASinkStrength /
					(anisotropy * anisotropy));
	}

	// 1-D diffusers are assumed to only interact with <a>-type edge dislocation
	// lines The anisotropy factor is assumed equal to 1.0 in this case
	else if (lo.isOnAxis(Species::I)) {
		if (lo[Species::I] < 9) {
			return dc * 1.1 *
				(::xolotl::core::alphaZrCSinkStrength * anisotropy +
					::xolotl::core::alphaZrASinkStrength /
						(anisotropy * anisotropy));
		}
		else if (lo[Species::I] == 9) {
			return dc * 1.1 * (::xolotl::core::alphaZrASinkStrength);
		}
	}

	return 1.0;
}

KOKKOS_INLINE_FUNCTION
void
ZrSinkReaction::computeFlux(
	ConcentrationsView concentrations, FluxesView fluxes, IndexType gridIndex)
{
	// Get integrated concentrations
	auto vInt = this->_clusterData->extraData.integratedConcentrations(0);
	auto iInt = this->_clusterData->extraData.integratedConcentrations(1);

	// TODO: add the wanted function of vInt and iInt in value
	double value = concentrations(_reactant) * this->_rate(gridIndex);
	Kokkos::atomic_sub(&fluxes(_reactant), value);
}

KOKKOS_INLINE_FUNCTION
void
ZrSinkReaction::computePartialDerivatives(ConcentrationsView concentrations,
	Kokkos::View<double*> values, IndexType gridIndex)
{
	// Get integrated concentrations
	auto vInt = this->_clusterData->extraData.integratedConcentrations(0);
	auto iInt = this->_clusterData->extraData.integratedConcentrations(1);

	// TODO: add the wanted function of vInt and iInt in value
	double value = this->_rate(gridIndex);
	Kokkos::atomic_sub(&values(_connEntries[0][0][0][0]), value);
}

KOKKOS_INLINE_FUNCTION
void
ZrSinkReaction::computeReducedPartialDerivatives(
	ConcentrationsView concentrations, Kokkos::View<double*> values,
	IndexType gridIndex)
{
	// Get integrated concentrations
	auto vInt = this->_clusterData->extraData.integratedConcentrations(0);
	auto iInt = this->_clusterData->extraData.integratedConcentrations(1);

	// TODO: add the wanted function of vInt and iInt in value
	double value = this->_rate(gridIndex);
	Kokkos::atomic_sub(&values(_connEntries[0][0][0][0]), value);
}
} // namespace network
} // namespace core
} // namespace xolotl<|MERGE_RESOLUTION|>--- conflicted
+++ resolved
@@ -37,11 +37,6 @@
 	double Pl = 1.0; // Capture efficiency for diffusing defect
 	double Pli = 1.0; // Capture efficiency for interstitial a-loop
 	double Plv = 1.0; // Capture efficiency for vacancy a-loops
-<<<<<<< HEAD
-=======
-	int basalTransitionSize =
-		91; // Transition from basal pyramid to flat c-loop
->>>>>>> 765971fb
 
 	// Determine parameters based on cluster type and size
 	if (cl0IsV)
@@ -74,7 +69,6 @@
 		// Calculate the capture efficiency (assuming only prismatic loops)
 		if (cl0IsV)
 			Pl = 0.78 * pow(p, -2) + 0.66 * p - 0.44;
-<<<<<<< HEAD
         else if (lo0.isOnAxis(Species::Basal)){
             if (n0 < ::xolotl::core::basalTransitionSize) alpha = 1.0; //Completely spherical
             Pl = p;
@@ -82,33 +76,6 @@
 		else
 			Pl = 0.70 * pow(p, -2) + 0.78 * p - 0.47;
 
-=======
-		else if (lo0.isOnAxis(Species::Basal)) {
-			if (n0 < basalTransitionSize)
-				alpha = 1.0; // Completely spherical
-			Pl = p;
-		}
-		else
-			Pl = 0.70 * pow(p, -2) + 0.78 * p - 0.47;
-
-		//		if (lo0.isOnAxis(Species::Basal) && (n0 == 91 || n0 == 90)) {
-		//			std::cout << n0 << " " << n1 << " (" <<
-		// lo0.isOnAxis(Species::V)
-		//					  << lo0.isOnAxis(Species::Basal)
-		//					  << lo0.isOnAxis(Species::I) << " "
-		//					  << lo1.isOnAxis(Species::V)
-		//					  << lo1.isOnAxis(Species::Basal)
-		//					  << lo1.isOnAxis(Species::I) << ") " << p << " " <<
-		// Pl
-		//					  << " " << alpha << " " << rd << " " << r0 << " "
-		//					  << rateSpherical << " " << rateToroidal << " "
-		//					  << ((1 - alpha) * rateToroidal * Pl +
-		//							 alpha * rateSpherical) *
-		//					(dc0 + dc1)
-		//					  << std::endl;
-		//		}
-
->>>>>>> 765971fb
 		return ((1 - alpha) * rateToroidal * Pl + alpha * rateSpherical) *
 			(dc0 + dc1);
 	}
@@ -126,7 +93,6 @@
 		// Calculate the capture efficiency (assuming only prismatic loops)
 		if (cl1IsV)
 			Pl = 0.78 * pow(p, -2) + 0.66 * p - 0.44;
-<<<<<<< HEAD
         else if (lo1.isOnAxis(Species::Basal)) {
             if (n1 < ::xolotl::core::basalTransitionSize) alpha = 1.0; //Completely spherical
             Pl = p;
@@ -134,49 +100,9 @@
 		else
 			Pl = 0.70 * pow(p, -2) + 0.78 * p - 0.47;
 
-=======
-		else if (lo1.isOnAxis(Species::Basal)) {
-			if (n1 < basalTransitionSize)
-				alpha = 1.0; // Completely spherical
-			Pl = p;
-		}
-		else
-			Pl = 0.70 * pow(p, -2) + 0.78 * p - 0.47;
-
-		//		if (lo1.isOnAxis(Species::Basal) && (n1 == 91 || n1 == 90)) {
-		//			std::cout << n0 << " " << n1 << " (" <<
-		// lo0.isOnAxis(Species::V)
-		//					  << lo0.isOnAxis(Species::Basal)
-		//					  << lo0.isOnAxis(Species::I) << " "
-		//					  << lo1.isOnAxis(Species::V)
-		//					  << lo1.isOnAxis(Species::Basal)
-		//					  << lo1.isOnAxis(Species::I) << ") " << p << " " <<
-		// Pl
-		//					  << " " << alpha << " " << rd << " " << r1 << " "
-		//					  << rateSpherical << " " << rateToroidal << " "
-		//					  << ((1 - alpha) * rateToroidal * Pl +
-		//							 alpha * rateSpherical) *
-		//					(dc0 + dc1)
-		//					  << std::endl;
-		//		}
-
->>>>>>> 765971fb
 		return ((1 - alpha) * rateToroidal * Pl + alpha * rateSpherical) *
 			(dc0 + dc1);
 	}
-
-<<<<<<< HEAD
-=======
-	/*
-	if (lo1.isOnAxis(Species::Basal)){
-
-	std::cout << n0 << " " << n1 << " (" << lo0.isOnAxis(Species::V) <<
-	lo0.isOnAxis(Species::Basal) << lo0.isOnAxis(Species::I) << " " <<
-	lo1.isOnAxis(Species::V) << lo1.isOnAxis(Species::Basal) <<
-	lo1.isOnAxis(Species::I) << ") " <<  zs * (dc0 + dc1) << "\n";
-	}
-	*/
->>>>>>> 765971fb
 
 	// None of the clusters are loops (interaction is based on spherical volume)
 	return zs * (dc0 + dc1);
@@ -284,11 +210,6 @@
 				be = 2.03 - 1.9 * (pow(n, 0.84) - pow(n - 1.0, 0.84));
 			else
 				be = 2.03 - 3.4 * (pow(n, 0.70) - pow(n - 1.0, 0.70));
-<<<<<<< HEAD
-=======
-			if (n > 18)
-				be = be * 1.01;
->>>>>>> 765971fb
 		}
 	}
 
@@ -313,10 +234,6 @@
 				be = 2.94 - 2.8 * (pow(n, 0.81) - pow(n - 1.0, 0.81));
 			else
 				be = 2.94 - 4.6 * (pow(n, 0.66) - pow(n - 1.0, 0.66));
-<<<<<<< HEAD
-=======
-			be = be * 0.99;
->>>>>>> 765971fb
 		}
 	}
 
